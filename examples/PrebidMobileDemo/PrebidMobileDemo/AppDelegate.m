/*   Copyright 2017 APPNEXUS INC
 
 Licensed under the Apache License, Version 2.0 (the "License");
 you may not use this file except in compliance with the License.
 You may obtain a copy of the License at
 
 http://www.apache.org/licenses/LICENSE-2.0
 
 Unless required by applicable law or agreed to in writing, software
 distributed under the License is distributed on an "AS IS" BASIS,
 WITHOUT WARRANTIES OR CONDITIONS OF ANY KIND, either express or implied.
 See the License for the specific language governing permissions and
 limitations under the License.
 */

#import "AppDelegate.h"

#import <PrebidMobile/PBBannerAdUnit.h>
#import <PrebidMobile/PBException.h>
#import <PrebidMobile/PBInterstitialAdUnit.h>
#import <PrebidMobile/PBTargetingParams.h>
#import <PrebidMobile/PrebidMobile.h>
#import "Constants.h"
#import "SettingsViewController.h"

@interface AppDelegate ()

@property (strong, nonatomic) UITabBarController *tabBarController;

@end

@implementation AppDelegate


- (BOOL)application:(UIApplication *)application didFinishLaunchingWithOptions:(NSDictionary *)launchOptions {
    [self enablePrebidLogs];
    [self setupPrebidAndRegisterAdUnits];

    SettingsViewController *settingsViewController = [[SettingsViewController alloc] init];
    settingsViewController.title = @"Ad Settings";
    UINavigationController *settingsNavController = [[UINavigationController alloc] initWithRootViewController:settingsViewController];

    self.window = [[UIWindow alloc] initWithFrame:[[UIScreen mainScreen] bounds]];
    self.window.backgroundColor = [UIColor whiteColor];
    self.window.rootViewController = settingsNavController;
    [self.window makeKeyAndVisible];

    // Override point for customization after application launch.
    return YES;
}

- (void)enablePrebidLogs {
    [PBLogManager setPBLogLevel:PBLogLevelAll];
}

- (BOOL)setupPrebidAndRegisterAdUnits {
    @try {
        // Prebid Mobile setup!
        [self setupPrebidLocationManager];

        PBBannerAdUnit *__nullable adUnit1 = [[PBBannerAdUnit alloc] initWithAdUnitIdentifier:kAdUnit1Id andConfigId:kAdUnit1ConfigId];
        PBInterstitialAdUnit *__nullable adUnit2 = [[PBInterstitialAdUnit alloc] initWithAdUnitIdentifier:kAdUnit2Id andConfigId:kAdUnit2ConfigId];
        [adUnit1 addSize:CGSizeMake(300, 250)];

        [self setPrebidTargetingParams];

<<<<<<< HEAD
        [PrebidMobile registerAdUnits:@[adUnit1, adUnit2] withAccountId:kAccountId withHost:PBServerHostAppNexus];
=======
        [PrebidMobile registerAdUnits:@[adUnit1, adUnit2] withAccountId:kAccountId andPrimaryAdServer:PBPrimaryAdServerDFP];
>>>>>>> 064fcdac
    } @catch (PBException *ex) {
        NSLog(@"%@",[ex reason]);
    } @finally {
        return YES;
    }
}

- (void)setupPrebidLocationManager {
    self.locationManager = [[CLLocationManager alloc] init];
    self.locationManager.delegate = self;
    self.locationManager.distanceFilter = kCLDistanceFilterNone;
    self.locationManager.desiredAccuracy = kCLLocationAccuracyKilometer;
    // Check for iOS 8. Without this guard the code will crash with "unknown selector" on iOS 7.
    if ([self.locationManager respondsToSelector:@selector(requestWhenInUseAuthorization)]) {
        [self.locationManager requestWhenInUseAuthorization];
    }
    [self.locationManager startUpdatingLocation];
}

- (void)setPrebidTargetingParams {
    [[PBTargetingParams sharedInstance] setAge:25];
    [[PBTargetingParams sharedInstance] setGender:PBTargetingParamsGenderFemale];
    [[PBTargetingParams sharedInstance] setCustomTargeting:@"country" withValues:@[@"india", @"malaysia"]];
    [[PBTargetingParams sharedInstance] setCustomTargeting:@"race" withValues:@[@"asian", @"hispanic", @"asian"]];
}

// Location Manager Delegate Methods
- (void)locationManager:(CLLocationManager *)manager didUpdateLocations:(NSArray *)locations {
    [[PBTargetingParams sharedInstance] setLocation:[locations lastObject]];
}


- (void)applicationWillResignActive:(UIApplication *)application {
    // Sent when the application is about to move from active to inactive state. This can occur for certain types of temporary interruptions (such as an incoming phone call or SMS message) or when the user quits the application and it begins the transition to the background state.
    // Use this method to pause ongoing tasks, disable timers, and invalidate graphics rendering callbacks. Games should use this method to pause the game.
}


- (void)applicationDidEnterBackground:(UIApplication *)application {
    // Use this method to release shared resources, save user data, invalidate timers, and store enough application state information to restore your application to its current state in case it is terminated later.
    // If your application supports background execution, this method is called instead of applicationWillTerminate: when the user quits.
}


- (void)applicationWillEnterForeground:(UIApplication *)application {
    // Called as part of the transition from the background to the active state; here you can undo many of the changes made on entering the background.
}


- (void)applicationDidBecomeActive:(UIApplication *)application {
    // Restart any tasks that were paused (or not yet started) while the application was inactive. If the application was previously in the background, optionally refresh the user interface.
}


- (void)applicationWillTerminate:(UIApplication *)application {
    // Called when the application is about to terminate. Save data if appropriate. See also applicationDidEnterBackground:.
}


@end<|MERGE_RESOLUTION|>--- conflicted
+++ resolved
@@ -64,11 +64,7 @@
 
         [self setPrebidTargetingParams];
 
-<<<<<<< HEAD
-        [PrebidMobile registerAdUnits:@[adUnit1, adUnit2] withAccountId:kAccountId withHost:PBServerHostAppNexus];
-=======
-        [PrebidMobile registerAdUnits:@[adUnit1, adUnit2] withAccountId:kAccountId andPrimaryAdServer:PBPrimaryAdServerDFP];
->>>>>>> 064fcdac
+        [PrebidMobile registerAdUnits:@[adUnit1, adUnit2] withAccountId:kAccountId withHost:kPBServerHost andPrimaryAdServer:PBPrimaryAdServerDFP];
     } @catch (PBException *ex) {
         NSLog(@"%@",[ex reason]);
     } @finally {
