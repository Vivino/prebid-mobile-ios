/*   Copyright 2018-2019 Prebid.org, Inc.

 Licensed under the Apache License, Version 2.0 (the "License");
 you may not use this file except in compliance with the License.
 You may obtain a copy of the License at

 http://www.apache.org/licenses/LICENSE-2.0

 Unless required by applicable law or agreed to in writing, software
 distributed under the License is distributed on an "AS IS" BASIS,
 WITHOUT WARRANTIES OR CONDITIONS OF ANY KIND, either express or implied.
 See the License for the specific language governing permissions and
 limitations under the License.
 */

import XCTest
import CoreTelephony
import CoreLocation
import AdSupport
import WebKit
@testable import PrebidMobile

class RequestBuilderTests: XCTestCase, CLLocationManagerDelegate {

    var app: XCUIApplication?
    var coreLocation: CLLocationManager?
    var adUnit: BannerAdUnit!
    override func setUp() {
        // Put setup code here. This method is called before the invocation of each test method in the class.

//        app = XCUIApplication()
//
//        addUIInterruptionMonitor(withDescription: "Location authorization") { (alert) -> Bool in
//            if alert.buttons["OK"].exists {
//                alert.buttons["OK"].tap()
//            }
//            return true
//        }
//
//        app?.launch()

        Prebid.shared.prebidServerHost = PrebidHost.Appnexus
        adUnit = BannerAdUnit(configId: Constants.configID1, size: CGSize(width: Constants.width2, height: Constants.height2))
    }

    override func tearDown() {
        // Put teardown code here. This method is called after the invocation of each test method in the class.
        adUnit = nil
        
        Targeting.shared.clearAccessControlList()
        Targeting.shared.clearUserData()
        Targeting.shared.clearContextData()
        Targeting.shared.clearContextKeywords()
        Targeting.shared.clearUserKeywords()
    }

    func testPostData() throws {

        //given
        let targeting = Targeting.shared
        targeting.subjectToGDPR = true
        targeting.gdprConsentString = "testGDPR"
        targeting.purposeConsents = "100000000000000000000000"

        defer {
            targeting.subjectToGDPR = nil
            targeting.gdprConsentString = nil
            targeting.purposeConsents = nil
        }
        //when
        let jsonRequestBody = try getPostDataHelper(adUnit: adUnit).jsonRequestBody

        //then
        //TODO move to this area
        validationResponse(jsonRequestBody: jsonRequestBody as! [String : Any])
    }

    func testPostDataWithServerAccountId() throws {

        //given
        Prebid.shared.prebidServerAccountId = "bfa84af2-bd16-4d35-96ad-31c6bb888df0"

        //when
        let jsonRequestBody = try getPostDataHelper(adUnit: adUnit).jsonRequestBody

        guard let ext = jsonRequestBody["ext"] as? [String: Any],
            let prebid = ext["prebid"] as? [String: Any],
            let storedrequest = prebid["storedrequest"] as? [String: Any],
            let soredRequestid = storedrequest["id"] as? String else {

                XCTFail("parsing error")
                return

        }

        guard let app = jsonRequestBody["app"] as? [String: Any],
            let publisher = app["publisher"] as? [String: Any],
            let publisherId = publisher["id"] as? String else {

                XCTFail("parsing error")
                return

        }

        //then
        XCTAssertEqual("bfa84af2-bd16-4d35-96ad-31c6bb888df0", soredRequestid)
        XCTAssertEqual("bfa84af2-bd16-4d35-96ad-31c6bb888df0", publisherId)
    }

    func testPostDataWithIdentifier() throws {

        //given
        adUnit.identifier = "PrebidMobile"

        //when
        let jsonRequestBody = try getPostDataHelper(adUnit: adUnit).jsonRequestBody

        guard let impArray = jsonRequestBody["imp"] as? [Any],
            let impDic = impArray[0] as? [String: Any],
            let id = impDic["id"] as? String else {

                XCTFail("parsing error")
                return
        }

        //then
        XCTAssertEqual("PrebidMobile", id)
    }

    func testPostDataWithGender() throws {

        //given
        let targeting = Targeting.shared
        targeting.gender = Gender.male

        //when
        let jsonRequestBody = try getPostDataHelper(adUnit: adUnit).jsonRequestBody

        guard let user = jsonRequestBody["user"] as? [String: Any],
            let gender = user["gender"] as? String else {

            XCTFail("parsing error")
            return
        }

        //then
        XCTAssertEqual("M", gender)
    }

    func testPostDataWithItunesId() throws {

        //given
        let targeting = Targeting.shared
        targeting.itunesID = "12345"

        //when
        let jsonRequestBody = try getPostDataHelper(adUnit: adUnit).jsonRequestBody

        guard let app = jsonRequestBody["app"] as? [String: Any],
            let itunesID = app["bundle"] as? String else {

                XCTFail("parsing error")
                return
        }

        //then
        XCTAssertEqual("12345", itunesID)
    }
    
    func testPostDataVersion() throws {

        //when
        let jsonRequestBody = try getPostDataHelper(adUnit: adUnit).jsonRequestBody
        
        guard let app = jsonRequestBody["app"] as? [String: Any],
            let version = app["ver"] as? String else {

                XCTFail("parsing error")
                return
        }

        //then
        XCTAssertNotNil(version)
    }

    func testPostDataWithStoreUrl() throws {
        //given
        let targeting = Targeting.shared
        targeting.storeURL = "https://itunes.apple.com/app/id123456789"

        //when
        let jsonRequestBody = try getPostDataHelper(adUnit: adUnit).jsonRequestBody

        guard let app = jsonRequestBody["app"] as? [String: Any],
            let storeurl = app["storeurl"] as? String else {

                XCTFail("parsing error")
                return
        }

        //then
        XCTAssertEqual("https://itunes.apple.com/app/id123456789", storeurl)
    }

    func testPostDataWithDomain() throws {
        //given
        let targeting = Targeting.shared
        targeting.domain = "appdomain.com"

        //when
        let jsonRequestBody = try getPostDataHelper(adUnit: adUnit).jsonRequestBody

        guard let app = jsonRequestBody["app"] as? [String: Any],
            let domain = app["domain"] as? String else {

                XCTFail("parsing error")
                return
        }

        //then
        XCTAssertEqual("appdomain.com", domain)
    }

    func testPostDataWithRubiconHost() throws {

        //given
        Prebid.shared.prebidServerHost = .Rubicon

        //when
        let urlRequest = try getPostDataHelper(adUnit: adUnit).urlRequest

        //then
        XCTAssertEqual(PrebidHost.Rubicon.name(), urlRequest.url?.absoluteString)
    }

    //MARK: - GDPR Subject
    func testPostDataGdprSubjectTrue() throws {

        //given
        let targeting = Targeting.shared
        targeting.subjectToGDPR = true
        defer {
            targeting.subjectToGDPR = nil
        }

        //when
        let jsonRequestBody = try getPostDataHelper(adUnit: adUnit).jsonRequestBody

        guard let regs = jsonRequestBody["regs"] as? [String: Any],
            let regsExt = regs["ext"] as? [String: Any],
            let gdpr = regsExt["gdpr"] as? Int else {

                XCTFail("parsing error")
                return
        }

        //then
        XCTAssertEqual(1, gdpr)
    }

    func testPostDataGdprSubjectFalse() throws {

        //given
        let targeting = Targeting.shared
        targeting.subjectToGDPR = false
        defer {
            targeting.subjectToGDPR = nil
        }

        //when
        let jsonRequestBody = try getPostDataHelper(adUnit: adUnit).jsonRequestBody

        let regs = jsonRequestBody["regs"] as? [String: Any]

        //then
        XCTAssertNil(regs)
    }

    func testPostDataGdprSubjectUndefined() throws {

        //given
        let targeting = Targeting.shared
        targeting.subjectToGDPR = nil

        //when
        let jsonRequestBody = try getPostDataHelper(adUnit: adUnit).jsonRequestBody

        let regs = jsonRequestBody["regs"] as? [String: Any]

        //then
        XCTAssertNil(regs)
    }
    
    //MARK: - GDPR Consent
    func testPostDataGdprConsent() throws {

        //given
        let targeting = Targeting.shared
        targeting.subjectToGDPR = true
        targeting.gdprConsentString = "BOEFEAyOEFEAyAHABDENAI4AAAB9vABAASA"

        defer {
            targeting.subjectToGDPR = nil
            targeting.gdprConsentString = nil
        }

        //when
        let jsonRequestBody = try getPostDataHelper(adUnit: adUnit).jsonRequestBody

        guard let regs = jsonRequestBody["regs"] as? [String: Any],
            let regsExt = regs["ext"] as? [String: Any],
            let gdpr = regsExt["gdpr"] as? Int,
            //consent
            let user = jsonRequestBody["user"] as? [String: Any],
            let userExt = user["ext"] as? [String: Any],
            let consent = userExt["consent"] as? String else {

                XCTFail("parsing error")
                return
        }

        //then
        XCTAssertEqual(1, gdpr)
        XCTAssertEqual("BOEFEAyOEFEAyAHABDENAI4AAAB9vABAASA", consent)

    }

    func testPostDataGdprConsentAndGdprSubjectFalse() throws {

        //given
        let targeting = Targeting.shared
        targeting.subjectToGDPR = false
        targeting.gdprConsentString = "testGDPR"

        defer {
            targeting.subjectToGDPR = nil
            targeting.gdprConsentString = nil
        }

        //when
        let jsonRequestBody = try getPostDataHelper(adUnit: adUnit).jsonRequestBody

        let gdpr: [String : Any]? = jsonRequestBody["regs"] as? [String: Any]

        guard let user = jsonRequestBody["user"] as? [String: Any] else {

            XCTFail("parsing error")
            return

        }

        let consent = user["ext"] as? [String: Any]

        //then
        XCTAssertNil(gdpr)
        XCTAssertNil(consent)

    }
    
    //MARK: - TCFv2
    func testPostDataIfa() throws {

        //given
        let targeting = Targeting.shared
        targeting.subjectToGDPR = false
        targeting.purposeConsents = "100000000000000000000000"

        defer {
            targeting.subjectToGDPR = nil
            targeting.purposeConsents = nil
        }

        //when
        let jsonRequestBody = try getPostDataHelper(adUnit: adUnit).jsonRequestBody

        var idfa: String? = nil

        if let regs = jsonRequestBody["device"] as? [String: Any],
            let ifa = regs["ifa"] as? String {
            idfa = ifa
        }
        //then
        XCTAssertEqual(idfa, .kIFASentinelValue)
    }

    //TCFv2 and gdpr
    //fetch advertising identifier based TCF 2.0 Purpose1 value
    //truth table
    /*
                           deviceAccessConsent=true  deviceAccessConsent=false  deviceAccessConsent undefined
     gdprApplies=false        (1)Yes, read IDFA       (2)No, don’t read IDFA           (3)Yes, read IDFA
     gdprApplies=true         (4)Yes, read IDFA       (5)No, don’t read IDFA           (6)No, don’t read IDFA
     gdprApplies=undefined    (7)Yes, read IDFA       (8)No, don’t read IDFA           (9)Yes, read IDFA
     */
    func testPostDataIfaPermission() throws {
        //(1)
        try! postDataIfaHelper(gdprApplies: false, purposeConsents: "100000000000000000000000", hasIfa: true)
        //(2)
        try! postDataIfaHelper(gdprApplies: false, purposeConsents: "000000000000000000000000", hasIfa: false)
        //(3)
        try! postDataIfaHelper(gdprApplies: false, purposeConsents: nil, hasIfa: true)
        //(4)
        try! postDataIfaHelper(gdprApplies: true, purposeConsents: "100000000000000000000000", hasIfa: true)
        //(5)
        try! postDataIfaHelper(gdprApplies: true, purposeConsents: "000000000000000000000000", hasIfa: false)
        //(6)
        try! postDataIfaHelper(gdprApplies: true, purposeConsents: nil, hasIfa: false)
        //(7)
        try! postDataIfaHelper(gdprApplies: nil, purposeConsents: "100000000000000000000000", hasIfa: true)
        //(8)
        try! postDataIfaHelper(gdprApplies: nil, purposeConsents: "000000000000000000000000", hasIfa: false)
        //(9)
        try! postDataIfaHelper(gdprApplies: nil, purposeConsents: nil, hasIfa: true)

    }

    func postDataIfaHelper(gdprApplies: Bool?, purposeConsents:String?, hasIfa: Bool) throws {
        //given
        let targeting = Targeting.shared
        targeting.subjectToGDPR = gdprApplies
        targeting.purposeConsents = purposeConsents

        defer {
            targeting.subjectToGDPR = nil
            targeting.purposeConsents = nil
        }

        //when
        let jsonRequestBody = try getPostDataHelper(adUnit: adUnit).jsonRequestBody

        guard let regs = jsonRequestBody["device"] as? [String: Any] else {

            XCTFail("parsing error")
            return
        }

        let ifa = regs["ifa"] as? String

        //then
        XCTAssertEqual(hasIfa, ifa != nil)
    }

    //MARK: - COPPA
    func testPostDataCoppaTrue() throws {

        //given
        let targeting = Targeting.shared
        targeting.subjectToCOPPA = true
        defer {
            targeting.subjectToCOPPA = false
        }

        //when
        let jsonRequestBody = try getPostDataHelper(adUnit: adUnit).jsonRequestBody

        guard let regs = jsonRequestBody["regs"] as? [String: Any],
            let coppa = regs["coppa"] as? Int else {

                XCTFail("parsing error")
                return
        }

        //then
        XCTAssertEqual(1, coppa)
    }
    
    func testPostDataCoppaFalse() throws {

        //given
        let targeting = Targeting.shared
        targeting.subjectToCOPPA = false
        defer {
            targeting.subjectToCOPPA = false
        }

        var coppa: Int? = nil

        //when
        let jsonRequestBody = try getPostDataHelper(adUnit: adUnit).jsonRequestBody

        if let regs = jsonRequestBody["regs"] as? [String: Any],
            let regsCoppa = regs["coppa"] as? Int {

            coppa = regsCoppa
        }

        //then
        XCTAssertNil(coppa)
    }
    
    //MARK: - CCPA
    func testPostDataCcpa() throws {

        //given
        UserDefaults.standard.set("testCCPA", forKey: StorageUtils.IABUSPrivacy_StringKey)
        defer {
            UserDefaults.standard.removeObject(forKey: StorageUtils.IABUSPrivacy_StringKey)
        }

        //when
        let jsonRequestBody = try getPostDataHelper(adUnit: adUnit).jsonRequestBody

        guard let regs = jsonRequestBody["regs"] as? [String: Any],
            let regsExt = regs["ext"] as? [String: Any],
            let usPrivacy = regsExt["us_privacy"] as? String else {

                XCTFail("parsing error")
                return
        }

        //then
        XCTAssertEqual("testCCPA", usPrivacy)
    }
    
    func testPostDataCcpaEmptyValue() throws {

        //given
        UserDefaults.standard.set("", forKey: StorageUtils.IABUSPrivacy_StringKey)
        defer {
            UserDefaults.standard.removeObject(forKey: StorageUtils.IABUSPrivacy_StringKey)
        }

        var usPrivacy: String? = nil

        //when
        let jsonRequestBody = try getPostDataHelper(adUnit: adUnit).jsonRequestBody

        if let regs = jsonRequestBody["regs"] as? [String: Any],
            let regsExt = regs["ext"] as? [String: Any],
            let extUsPrivacy = regsExt["us_privacy"] as? String {

            usPrivacy = extUsPrivacy
        }

        //then
        XCTAssertNil(usPrivacy)
    }
    
    func testPostDataCcpaUndefined() throws {

        //given
        UserDefaults.standard.removeObject(forKey: StorageUtils.IABUSPrivacy_StringKey)

        var usPrivacy: String? = nil

        //when
        let jsonRequestBody = try getPostDataHelper(adUnit: adUnit).jsonRequestBody

        if let regs = jsonRequestBody["regs"] as? [String: Any],
            let regsExt = regs["ext"] as? [String: Any],
            let extUsPrivacy = regsExt["us_privacy"] as? String {

            usPrivacy = extUsPrivacy
        }

        //then
        XCTAssertNil(usPrivacy)
    }

    //MARK: - FirstPartyData
    func testPostDataWithCustomKeyword() throws {

        //given
        adUnit.addUserKeyword(key: "key1", value: "value1")

        //when
        let jsonRequestBody = try getPostDataHelper(adUnit: adUnit).jsonRequestBody

        guard let user = jsonRequestBody["user"] as? [String: Any],
            let keywords = user["keywords"] as? String else {

                XCTFail("parsing error")
                return
        }

        //then
        XCTAssertEqual("value1", keywords)
    }

    func testPostDataWithoutTargetingKeys() throws {
        //given
        var keywords: String? = nil

        //when
        let jsonRequestBody = try getPostDataHelper(adUnit: adUnit).jsonRequestBody

        if let user = jsonRequestBody["user"] as? [String: Any],
            let userKeywords = user["keywords"] as? String {

                keywords = userKeywords
        }

        //then
        XCTAssertNil(keywords)
    }
    
    func testPostDataWithGlobalUserKeyword() throws {

        //given
        let targeting = Targeting.shared
        targeting.addUserKeyword("value10")
        
        //when
        let jsonRequestBody = try getPostDataHelper(adUnit: adUnit).jsonRequestBody

        guard let user = jsonRequestBody["user"] as? [String: Any],
            let keywords = user["keywords"] as? String else {
                
                XCTFail("parsing error")
                return
        }

        //then
        XCTAssertEqual("value10", keywords)
    }
    
    func testPostDataWithGlobalContextKeyword() throws {

        //given
        let targeting = Targeting.shared
        targeting.addContextKeyword("value10")
        
        //when
        let jsonRequestBody = try getPostDataHelper(adUnit: adUnit).jsonRequestBody

        guard let user = jsonRequestBody["app"] as? [String: Any],
            let keywords = user["keywords"] as? String else {
                
                XCTFail("parsing error")
                return
        }

        //then
        XCTAssertEqual("value10", keywords)

    }
    
    func testPostDataWithAccessControlList() throws {

        //given
        let targeting = Targeting.shared
        targeting.addBidderToAccessControlList(Prebid.bidderNameRubiconProject)
        
        //when
        let jsonRequestBody = try getPostDataHelper(adUnit: adUnit).jsonRequestBody

        guard let ext = jsonRequestBody["ext"] as? [String: Any],
            let prebid = ext["prebid"] as? [String: Any],
            let data = prebid["data"] as? [String: Any],
            let bidders = data["bidders"] as? [String] else {
                
                XCTFail("parsing fail")
                return
        }

        //then
        XCTAssertEqual(1, bidders.count)
        XCTAssertEqual(bidders[0], Prebid.bidderNameRubiconProject)
    }
    
    func testPostDataWithGlobalUserData() throws {

        //given
        let targeting = Targeting.shared
        targeting.addUserData(key: "key1", value: "value10")
        targeting.addUserData(key: "key2", value: "value20")
        targeting.addUserData(key: "key2", value: "value21")
        
        //when
        let jsonRequestBody = try getPostDataHelper(adUnit: adUnit).jsonRequestBody

        guard let user = jsonRequestBody["user"] as? [String: Any],
            let ext = user["ext"] as? [String: Any],
            let data = ext["data"] as? [String: Any],
            let key1Set1 = data["key1"] as? [String],
            let key2Set1 = data["key2"] as? [String] else {
                XCTFail("parsing fail")
                return
        }

        //then
        XCTAssertEqual(2, data.count)
        XCTAssertEqual(Set(["value10"]), Set(key1Set1))
        XCTAssertEqual(Set(["value20", "value21"]), Set(key2Set1))
    }

    func testPostDataWithGlobalContextData() throws {

        //given
        let targeting = Targeting.shared
        targeting.addContextData(key: "key1", value: "value10")
        targeting.addContextData(key: "key2", value: "value20")
        targeting.addContextData(key: "key2", value: "value21")
        
        //when
        let jsonRequestBody = try getPostDataHelper(adUnit: adUnit).jsonRequestBody

        guard let app = jsonRequestBody["app"] as? [String: Any],
            let ext = app["ext"] as? [String: Any],
            let data = ext["data"] as? [String: Any],
            let key1Set1 = data["key1"] as? [String],
            let key2Set1 = data["key2"] as? [String] else {
                XCTFail("parsing fail")
                return
        }

        //then
        XCTAssertEqual(2, data.count)
        XCTAssertEqual(Set(["value10"]), Set(key1Set1))
        XCTAssertEqual(Set(["value20", "value21"]), Set(key2Set1))

    }
    
    func testPostDataWithAdunitContextKeyword() throws {

        //given
        adUnit.addContextKeyword("value10")
        
        //when
        let jsonRequestBody = try getPostDataHelper(adUnit: adUnit).jsonRequestBody

        guard let impArray = jsonRequestBody["imp"] as? [Any],
            let impDic = impArray[0] as? [String: Any],
            let ext = impDic["ext"] as? [String: Any],
            let context = ext["context"] as? [String: Any],
            let keywords = context["keywords"] as? String else {
                XCTFail("parsing fail")
                return
        }

        //then
        XCTAssertEqual("value10", keywords)
    }
    
    func testPostDataWithAdunitContextData() throws {

        //given
        adUnit.addContextData(key: "key1", value: "value10")
        adUnit.addContextData(key: "key2", value: "value20")
        adUnit.addContextData(key: "key2", value: "value21")
        
        //when
        let jsonRequestBody = try getPostDataHelper(adUnit: adUnit).jsonRequestBody

        guard let impArray = jsonRequestBody["imp"] as? [Any],
            let impDic = impArray[0] as? [String: Any],
            let ext = impDic["ext"] as? [String: Any],
            let context = ext["context"] as? [String: Any],
            let data = context["data"] as? [String: Any],
            let key1Set1 = data["key1"] as? [String],
            let key2Set1 = data["key2"] as? [String] else {
                XCTFail("parsing fail")
                return
        }

        //then
        XCTAssertEqual(2, data.count)
        XCTAssertEqual(Set(["value10"]), Set(key1Set1))
        XCTAssertEqual(Set(["value20", "value21"]), Set(key2Set1))
    }

    func testPostDataWithStoredResponses() throws {
        //given
        Prebid.shared.storedAuctionResponse = "111122223333"
        Prebid.shared.addStoredBidResponse(bidder: "appnexus", responseId: "221144")
        Prebid.shared.addStoredBidResponse(bidder: "rubicon", responseId: "221155")

        defer {
            Prebid.shared.storedAuctionResponse = ""
            Prebid.shared.clearStoredBidResponses()
        }

        //when
        try RequestBuilder.shared.buildPrebidRequest(adUnit: adUnit) { (urlRequest) in
            let jsonRequestBody = PBHTTPStubbingManager.jsonBodyOfURLRequest(asDictionary: urlRequest) as! [String: Any]

            guard let impArray = jsonRequestBody["imp"] as? [Any],
                let impDic = impArray[0] as? [String: Any],
                let ext = impDic["ext"] as? [String: Any],
                let prebid = ext["prebid"] as? [String: Any],
                let storedAuctionResponse = prebid["storedauctionresponse"] as? [String: String],
                let storedAuctionResponseId = storedAuctionResponse["id"],
                let storedBidResponses = prebid["storedbidresponse"] as? [Any] else {

                    XCTFail("parsing fail")
                    return
            }

            //then
            XCTAssertEqual("111122223333", storedAuctionResponseId)

            XCTAssertEqual(Set([["bidder":"appnexus", "id":"221144"], ["bidder":"rubicon", "id":"221155"]]), Set(storedBidResponses as! Array<Dictionary<String, String>>))
        }
    }

    func testPostDataWithShareLocationOn() {
        coreLocation = CLLocationManager()
        coreLocation?.delegate = self

        coreLocation!.swizzledStartLocation()

        coreLocation?.swizzedRequestLocation()

        Prebid.shared.shareGeoLocation = true
        do {
            sleep(10)
            try RequestBuilder.shared.buildPrebidRequest(adUnit: adUnit) { (urlRequest) in
                let jsonRequestBody = PBHTTPStubbingManager.jsonBodyOfURLRequest(asDictionary: urlRequest) as! [String: Any]
                let device = jsonRequestBody["device"] as? [String: Any]
                XCTAssertNotNil(device!["geo"])
                let geo = device!["geo"] as? [String: Any]
                XCTAssertNotNil(geo!["accuracy"])
                XCTAssertNotNil(geo!["lastfix"])
                XCTAssertNotNil(geo!["lat"])
                XCTAssertNotNil(geo!["lon"])
            }
        } catch let error {
            print(error.localizedDescription)
        }

    }

    func testPostDataWithShareLocationOff() {
        Prebid.shared.shareGeoLocation = false
        do {
            sleep(10)
            try RequestBuilder.shared.buildPrebidRequest(adUnit: adUnit) { (urlRequest) in
                let jsonRequestBody = PBHTTPStubbingManager.jsonBodyOfURLRequest(asDictionary: urlRequest) as! [String: Any]
                let device = jsonRequestBody["device"] as? [String: Any]
                XCTAssertNil(device!["geo"])
            }
        } catch let error {
            print(error.localizedDescription)
        }
    }
    
    func testPostDataWithAdvancedInterstitial() throws {

        //given
        let adUnit = InterstitialAdUnit(configId: Constants.configID1, minWidthPerc: 50, minHeightPerc: 70)
        
        //when
        let jsonRequestBody = try getPostDataHelper(adUnit: adUnit).jsonRequestBody

        guard let device = jsonRequestBody["device"] as? [String: Any],
            let ext = device["ext"] as? [String: Any],
            let prebid = ext["prebid"] as? [String: Any],
            let interstitial = prebid["interstitial"] as? [String: Any],
            let minwidthperc = interstitial["minwidthperc"] as? Int,
            let minheightperc = interstitial["minheightperc"] as? Int else {

                XCTFail("parsing fail")
                return
        }

        guard let imp = jsonRequestBody["imp"] as? [Any],
            let imp0 = imp[0] as? [String: Any],

            let instl = imp0["instl"] as? Int,

            let banner = imp0["banner"] as? [String: Any],
            let formatArr = banner["format"] as? [Any],
            let format0 = formatArr[0] as? [String: Any],
            let w = format0["w"] as? Int,
            let h = format0["h"] as? Int else {

                XCTFail("parsing fail")
                return

        }

        //then
        XCTAssertEqual(1, instl)

        XCTAssertEqual(50, minwidthperc)
        XCTAssertEqual(70, minheightperc)

        XCTAssertNotNil(w)
        XCTAssertNotNil(h)

    }

    func testPostDataWithoutAdvancedInterstitial() throws {

        //given
        let adUnit = InterstitialAdUnit(configId: Constants.configID1)
        var interstitial: [String: Any]? = nil

        //when
        let jsonRequestBody = try getPostDataHelper(adUnit: adUnit).jsonRequestBody

        if let device = jsonRequestBody["device"] as? [String: Any],
            let ext = device["ext"] as? [String: Any],
            let prebid = ext["prebid"] as? [String: Any],
            let prebidInterstitial = prebid["interstitial"] as? [String: Any] {

                interstitial = prebidInterstitial
        }

        guard let imp = jsonRequestBody["imp"] as? [Any],
            let imp0 = imp[0] as? [String: Any],

            let instl = imp0["instl"] as? Int,

            let banner = imp0["banner"] as? [String: Any],
            let formatArr = banner["format"] as? [Any],
            let format0 = formatArr[0] as? [String: Any],
            let w = format0["w"] as? Int,
            let h = format0["h"] as? Int else {

                XCTFail("parsing fail")
                return

        }

        //then
        XCTAssertEqual(1, instl)

        XCTAssertNil(interstitial)

        XCTAssertNotNil(w)
        XCTAssertNotNil(h)
    }

    func testPostDataWithoutAdvancedBannerInterstitial() throws {

        //given
        let adUnit = BannerAdUnit(configId: Constants.configID1, size: CGSize(width: 300, height: 250))
        var interstitial: [String: Any]? = nil
        var instl = 0

        //when
        let jsonRequestBody = try getPostDataHelper(adUnit: adUnit).jsonRequestBody

        if let device = jsonRequestBody["device"] as? [String: Any],
            let ext = device["ext"] as? [String: Any],
            let prebid = ext["prebid"] as? [String: Any],
            let prebidInterstitial = prebid["interstitial"] as? [String: Any] {

            interstitial = prebidInterstitial


        }

        if let impArr = jsonRequestBody["imp"] as? [Any],
            let imp0 = impArr[0] as? [String: Any],
            let imp0instl = imp0["instl"] as? Int {

            instl = imp0instl
        }

        //then
        XCTAssert(interstitial == nil || interstitial!.count == 0)
        XCTAssertEqual(0, instl)
    }

    func testYearOfBirth() throws {

        let targeting = Targeting.shared
        try targeting.setYearOfBirth(yob: 1990)
        defer {
            targeting.clearYearOfBirth()
        }

        //when
        let jsonRequestBody = try getPostDataHelper(adUnit: adUnit).jsonRequestBody

        guard let user = jsonRequestBody["user"] as? [String: Any],
            let yob = user["yob"] as? Int else {

                XCTFail("parsing error")
                return
        }

        //then
        XCTAssertEqual(1990, yob)

    }

    func testYearOfBirthWrong() throws {

        //given
        let targeting = Targeting.shared
        XCTAssertThrowsError(try targeting.setYearOfBirth(yob: 1855))
        defer {
            targeting.clearYearOfBirth()
        }
        let value = Targeting.shared.yearOfBirth
        XCTAssertFalse(value == 1855)

        var yob: Int? = nil

        //when
        let jsonRequestBody = try getPostDataHelper(adUnit: adUnit).jsonRequestBody

        if let user = jsonRequestBody["user"] as? [String: Any],
            let userYob = user["yob"] as? Int {

                yob = userYob
        }

        //then
        XCTAssertNil(yob)
    }

    func testYearOfBirthNegative() throws {

        //given
        let targeting = Targeting.shared
        XCTAssertThrowsError(try targeting.setYearOfBirth(yob: -1))
        defer {
            targeting.clearYearOfBirth()
        }
        let value = Targeting.shared.yearOfBirth
        XCTAssertFalse(value == -1)

        var yob: Int? = nil

        //when
        let jsonRequestBody = try getPostDataHelper(adUnit: adUnit).jsonRequestBody

        if let user = jsonRequestBody["user"] as? [String: Any],
            let userYob = user["yob"] as? Int {

            yob = userYob
        }

        //then
        XCTAssertNil(yob)

    }
    
    func testOpenRTBAppObjectWithoutData() throws {

        //given
        Targeting.shared.storeURL = ""
        Targeting.shared.domain = nil
        
        //when
        let jsonRequestBody = try getPostDataHelper(adUnit: adUnit).jsonRequestBody

        guard let app = jsonRequestBody["app"] as? [String: Any] else {
            XCTFail("parsing error")
            return
        }

        //then
        XCTAssertNil(app["storeurl"])
        XCTAssertNil(app["domain"])

    }
    
    func testPbsDebug() throws {
        try pbsDebugHelper(pbsDebug: true, expectedTest: 1)
        try pbsDebugHelper(pbsDebug: false, expectedTest: nil)

    }
    
    func pbsDebugHelper(pbsDebug: Bool, expectedTest: Int?) throws {
        //given
        Prebid.shared.pbsDebug = pbsDebug
        
        //when
        let jsonRequestBody = try getPostDataHelper(adUnit: adUnit).jsonRequestBody

        let test = jsonRequestBody["test"] as? Int

        //then
        XCTAssertEqual(expectedTest, test)
    }
    
    func testVideoAdUnit() throws {
        //given
        Prebid.shared.prebidServerAccountId = "12345"
        let adUnit = VideoAdUnit(configId: Constants.configID1, size: CGSize(width: 300, height: 250))

        //when
        let jsonRequestBody = try getPostDataHelper(adUnit: adUnit).jsonRequestBody

        guard let impArray = jsonRequestBody["imp"] as? [Any],
            let impDic = impArray[0] as? [String: Any],
            let video = impDic["video"] as? [String: Any],
            let w = video["w"] as? Int,
            let h = video["h"] as? Int,
            let linearity = video["linearity"] as? Int,

            let ext = jsonRequestBody["ext"] as? [String: Any],
            let extPrebid = ext["prebid"] as? [String: Any],
            let cache = extPrebid["cache"] as? [String: Any],
            let vastXml = cache["vastxml"] as? [String: Any]
            else {
                XCTFail("parsing fail")
                return
        }

        //then
        XCTAssertEqual(300, w)
        XCTAssertEqual(250, h)
        XCTAssertEqual(1, linearity)

        XCTAssertNotNil(vastXml)

    }
     
<<<<<<< HEAD
     func testVideoInterstitialAdUnit() throws {
         //given
         Prebid.shared.prebidServerAccountId = "12345"
         let adUnit = VideoInterstitialAdUnit(configId: Constants.configID1)
         
         //when
         let jsonRequestBody = try getPostDataHelper(adUnit: adUnit).jsonRequestBody
         
         guard let impArray = jsonRequestBody["imp"] as? [Any],
             let impDic = impArray[0] as? [String: Any],
             let video = impDic["video"] as? [String: Any],
             let w = video["w"] as? Int,
             let h = video["h"] as? Int,
             let placement = video["placement"] as? Int,
             let linearity = video["linearity"] as? Int,
             let playbackMethods = video["playbackmethod"] as? [Int],
             let playbackMethods1 = playbackMethods[0] as? Int,
             let mimes = video["mimes"] as? [String],
             let mimes1 = mimes[0] as? String,
             
             let ext = jsonRequestBody["ext"] as? [String: Any],
             let extPrebid = ext["prebid"] as? [String: Any],
             let cache = extPrebid["cache"] as? [String: Any],
             let vastXml = cache["vastxml"] as? [String: Any],
         
             let instl = impDic["instl"] as? Int
             else {
                 XCTFail("parsing fail")
                 return
         }
         
         //then
         XCTAssertEqual(5, placement)
         XCTAssertEqual(1, linearity)
         XCTAssertEqual(2, playbackMethods1)
         XCTAssertEqual("video/mp4", mimes1)
         
         XCTAssertNotNil(vastXml)
         
         XCTAssertEqual(1, instl)
         
     }

=======
    func testVideoInterstitialAdUnit() throws {
        //given
        Prebid.shared.prebidServerAccountId = "12345"
        let adUnit = VideoInterstitialAdUnit(configId: Constants.configID1)
        
        //when
        let jsonRequestBody = try getPostDataHelper(adUnit: adUnit).jsonRequestBody
        
        guard let impArray = jsonRequestBody["imp"] as? [Any],
            let impDic = impArray[0] as? [String: Any],
            let video = impDic["video"] as? [String: Any],
            let w = video["w"] as? Int,
            let h = video["h"] as? Int,
            let placement = video["placement"] as? Int,
            let linearity = video["linearity"] as? Int,
            
            let ext = jsonRequestBody["ext"] as? [String: Any],
            let extPrebid = ext["prebid"] as? [String: Any],
            let cache = extPrebid["cache"] as? [String: Any],
            let vastXml = cache["vastxml"] as? [String: Any],
            
            let instl = impDic["instl"] as? Int
            else {
                XCTFail("parsing fail")
                return
        }
        
        //then
        XCTAssertNotNil(w)
        XCTAssertNotNil(h)
        
        XCTAssertEqual(5, placement)
        XCTAssertEqual(1, linearity)
        
        XCTAssertNotNil(vastXml)
        
        XCTAssertEqual(1, instl)
        
    }
    
>>>>>>> a6c4e946
    func testRewardedVideoAdUnit() throws {
        //given
        Prebid.shared.prebidServerAccountId = "12345"
        let adUnit = RewardedVideoAdUnit(configId: Constants.configID1)

        //when
        let jsonRequestBody = try getPostDataHelper(adUnit: adUnit).jsonRequestBody

        guard let impArray = jsonRequestBody["imp"] as? [Any],
            let impDic = impArray[0] as? [String: Any],
            let video = impDic["video"] as? [String: Any],
            let w = video["w"] as? Int,
            let h = video["h"] as? Int,
            let placement = video["placement"] as? Int,
            let linearity = video["linearity"] as? Int,
<<<<<<< HEAD
            let playbackMethods = video["playbackmethod"] as? [Int],
            let playbackMethods1 = playbackMethods[0] as? Int,
            let mimes = video["mimes"] as? [String],
            let mimes1 = mimes[0] as? String,

=======
            
>>>>>>> a6c4e946
            let ext = jsonRequestBody["ext"] as? [String: Any],
            let extPrebid = ext["prebid"] as? [String: Any],
            let cache = extPrebid["cache"] as? [String: Any],
            let vastXml = cache["vastxml"] as? [String: Any],

            let instl = impDic["instl"] as? Int,

            let impExt = impDic["ext"] as? [String: Any],
            let prebid = impExt["prebid"] as? [String: Any],
            let isRewarded = prebid["is_rewarded_inventory"] as? Int

            else {
                XCTFail("parsing fail")
                return
        }

        //then
        XCTAssertNotNil(w)
        XCTAssertNotNil(h)
        
        XCTAssertEqual(5, placement)
        XCTAssertEqual(1, linearity)
<<<<<<< HEAD
        XCTAssertEqual(2, playbackMethods1)
        XCTAssertEqual("video/mp4", mimes1)

=======
        
>>>>>>> a6c4e946
        XCTAssertNotNil(vastXml)

        XCTAssertEqual(1, instl)

        XCTAssertEqual(1, isRewarded)

    }

    func testPrebidAdSlot() throws {

        //given
        adUnit = BannerAdUnit(configId: Constants.configID1, size: CGSize(width: Constants.width2, height: Constants.height2))
        adUnit.pbAdSlot = "/1111111/homepage/med-rect-2"

        //when
        let jsonRequestBody = try getPostDataHelper(adUnit: adUnit).jsonRequestBody

        guard let impArray = jsonRequestBody["imp"] as? [Any],
            let impDic = impArray[0] as? [String: Any],
            let ext = impDic["ext"] as? [String: Any],
            let context = ext["context"] as? [String: Any],
            let data = context["data"] as? [String: Any],
            let adslot = data["adslot"] as? String else {
                XCTFail("parsing fail")
                return
        }

        //then
        XCTAssertEqual("/1111111/homepage/med-rect-2", adslot)
    }
    
    func testVideoBaseAdUnit() throws {
        //given
        Prebid.shared.prebidServerAccountId = "12345"
        let adUnit = VideoAdUnit(configId: Constants.configID1, size: CGSize(width: 300, height: 250))

        let parameters = VideoBaseAdUnit.Parameters()

        parameters.api = [Signals.Api.VPAID_1, Signals.Api.VPAID_2]
        parameters.maxBitrate = 1500
        parameters.minBitrate = 300
        parameters.maxDuration = 30
        parameters.minDuration = 5
        parameters.mimes = ["video/x-flv", "video/mp4"]
        parameters.playbackMethod = [Signals.PlaybackMethod.AutoPlaySoundOn, Signals.PlaybackMethod.ClickToPlay]
        parameters.protocols = [Signals.Protocols.VAST_2_0, Signals.Protocols.VAST_3_0]
        parameters.startDelay = Signals.StartDelay.PreRoll
        parameters.placement = Signals.Placement.InBanner

        adUnit.parameters = parameters

        //when
        let jsonRequestBody = try getPostDataHelper(adUnit: adUnit).jsonRequestBody

        guard let impArray = jsonRequestBody["imp"] as? [Any],
            let impDic = impArray[0] as? [String: Any],
            let video = impDic["video"] as? [String: Any],

            let api = video["api"] as? [Int],
            let maxBitrate = video["maxbitrate"] as? Int,
            let minBitrate = video["minbitrate"] as? Int,
            let maxDuration = video["maxduration"] as? Int,
            let minDuration = video["minduration"] as? Int,
            let mimes = video["mimes"] as? [String],
            let playbackMethod = video["playbackmethod"] as? [Int],
            let protocols = video["protocols"] as? [Int],
            let startDelay = video["startdelay"] as? Int,
            let placement = video["placement"] as? Int

            else {
                XCTFail("parsing fail")
                return
        }

        //then
        XCTAssertEqual(2, api.count)
        XCTAssert(api.contains(1) && api.contains(2))
        XCTAssertEqual(1500, maxBitrate)
        XCTAssertEqual(300, minBitrate)
        XCTAssertEqual(30, maxDuration)
        XCTAssertEqual(5, minDuration)
        XCTAssertEqual(2, mimes.count)
        XCTAssert(mimes.contains("video/x-flv") && mimes.contains("video/mp4"))
        XCTAssertEqual(2, playbackMethod.count)
        XCTAssert(playbackMethod.contains(1) && playbackMethod.contains(3))
        XCTAssertEqual(2, protocols.count)
        XCTAssert(protocols.contains(2) && protocols.contains(3))
        XCTAssertEqual(0, startDelay)
        XCTAssertEqual(2, placement)

    }

    private func getPostDataHelper(adUnit: AdUnit) throws -> (urlRequest: URLRequest, jsonRequestBody: [AnyHashable: Any]) {
        var resultUrlRequest: URLRequest? = nil
        var resultJsonRequestBody: [AnyHashable: Any]? = nil

        let exception = expectation(description: "\(#function)")

        try RequestBuilder.shared.buildPrebidRequest(adUnit: adUnit) { (urlRequest) in
            resultUrlRequest = urlRequest
            let jsonRequestBody = PBHTTPStubbingManager.jsonBodyOfURLRequest(asDictionary: urlRequest) as! [String: Any]

            resultJsonRequestBody = jsonRequestBody
            exception.fulfill()
        }

        waitForExpectations(timeout: 5, handler: nil)

        return (resultUrlRequest!, resultJsonRequestBody!)

    }

    func validationResponse(jsonRequestBody: [String: Any]) {

        XCTAssertNotNil(jsonRequestBody["id"])
        XCTAssertNotNil(jsonRequestBody["source"])
        XCTAssertNotNil(jsonRequestBody["imp"])
        XCTAssertNotNil(jsonRequestBody["device"])
        XCTAssertNotNil(jsonRequestBody["app"])
        XCTAssertNotNil(jsonRequestBody["user"])

        if let impArray = jsonRequestBody["imp"] as? [Any], let impDic = impArray[0] as? [String: Any] {
            XCTAssertEqual(1, impDic["secure"] as! Int)
            if let ext = impDic["ext"] as? [String: Any], let prebid = ext["prebid"] as? [String: Any], let storedrequest = prebid["storedrequest"] as? [String: Any] {
                XCTAssertEqual("6ace8c7d-88c0-4623-8117-75bc3f0a2e45", storedrequest["id"] as! String)
            }
            if let banner = impDic["banner"] as? [String: Any], let format = banner["format"] as? [Any], let size = format[0] as? [String: Any] {
                XCTAssertEqual(250, size["h"] as! Int)
                XCTAssertEqual(300, size["w"] as! Int)
            }
        }

        if let device = jsonRequestBody["device"] as? [String: Any] {
            let reachability: Reachability = Reachability()!
            var connectionType: Int = 0
            if (reachability.connection == .wifi) {
                connectionType = 1
            } else if (reachability.connection == .cellular) {
                connectionType = 2
            }
            XCTAssertEqual(connectionType, device["connectiontype"] as! Int)
            XCTAssertEqual("Apple", device["make"] as! String)
            XCTAssertEqual("iOS", device["os"] as! String)
            XCTAssertEqual(UIDevice.current.systemVersion, device["osv"] as! String)
            XCTAssertEqual(UIScreen.main.bounds.size.height, device["h"] as! CGFloat)
            XCTAssertEqual(UIScreen.main.bounds.size.width, device["w"] as! CGFloat)
            XCTAssertEqual(UIDevice.current.modelName, device["model"] as! String)
            let carrier: CTCarrier? = CTTelephonyNetworkInfo().subscriberCellularProvider
            if (carrier?.carrierName?.count ?? 0) > 0 {
                XCTAssertEqual(carrier?.carrierName ?? "", device["carrier"] as! String)
            }
            let ifa = device["ifa"] as? String ?? ""
            XCTAssertEqual(RequestBuilder.DeviceUUID(), ifa)
            let lmtAd: Bool = !ASIdentifierManager.shared().isAdvertisingTrackingEnabled
            XCTAssertEqual(NSNumber(value: lmtAd).intValue, device["lmt"] as! Int)
            XCTAssertEqual(UIScreen.main.scale, device["pxratio"] as! CGFloat)
        }

        if let ext = jsonRequestBody["ext"] as? [String: Any] {
            XCTAssertNotNil(ext["prebid"])
            if let prebid = ext["prebid"] as? [String: Any] {
                XCTAssertNotNil(prebid["cache"])
                if let cache = prebid["cache"] as? [String: Any] {
                    XCTAssertNotNil(cache["bids"])
                }

                XCTAssertNotNil(prebid["targeting"])
            }
        }

        if let app = jsonRequestBody["app"] as? [String: Any] {
            if let ext = app["ext"] as? [String: Any] {
                if let prebid = ext["prebid"] as? [String: Any] {
                    XCTAssertEqual("prebid-mobile", prebid["source"] as! String)
                    
                    let prebidSdkVersion = Bundle(for: RequestBuilder.self).infoDictionary?["CFBundleShortVersionString"] as? String
                    XCTAssertEqual(prebidSdkVersion, prebid["version"] as? String)
                }
            }
        }
        if let source = jsonRequestBody["source"] as? [String: Any] {
            let tid = source["tid"] as? String
            XCTAssertNotNil(tid)

        }
    }

    func locationManager(_ manager: CLLocationManager, didUpdateLocations locations: [CLLocation]) {
        Location.shared.location = locations.last!

    }
}<|MERGE_RESOLUTION|>--- conflicted
+++ resolved
@@ -1055,11 +1055,11 @@
         try pbsDebugHelper(pbsDebug: false, expectedTest: nil)
 
     }
-    
+
     func pbsDebugHelper(pbsDebug: Bool, expectedTest: Int?) throws {
         //given
         Prebid.shared.pbsDebug = pbsDebug
-        
+
         //when
         let jsonRequestBody = try getPostDataHelper(adUnit: adUnit).jsonRequestBody
 
@@ -1068,7 +1068,7 @@
         //then
         XCTAssertEqual(expectedTest, test)
     }
-    
+
     func testVideoAdUnit() throws {
         //given
         Prebid.shared.prebidServerAccountId = "12345"
@@ -1102,59 +1102,14 @@
 
     }
      
-<<<<<<< HEAD
-     func testVideoInterstitialAdUnit() throws {
-         //given
-         Prebid.shared.prebidServerAccountId = "12345"
-         let adUnit = VideoInterstitialAdUnit(configId: Constants.configID1)
-         
-         //when
-         let jsonRequestBody = try getPostDataHelper(adUnit: adUnit).jsonRequestBody
-         
-         guard let impArray = jsonRequestBody["imp"] as? [Any],
-             let impDic = impArray[0] as? [String: Any],
-             let video = impDic["video"] as? [String: Any],
-             let w = video["w"] as? Int,
-             let h = video["h"] as? Int,
-             let placement = video["placement"] as? Int,
-             let linearity = video["linearity"] as? Int,
-             let playbackMethods = video["playbackmethod"] as? [Int],
-             let playbackMethods1 = playbackMethods[0] as? Int,
-             let mimes = video["mimes"] as? [String],
-             let mimes1 = mimes[0] as? String,
-             
-             let ext = jsonRequestBody["ext"] as? [String: Any],
-             let extPrebid = ext["prebid"] as? [String: Any],
-             let cache = extPrebid["cache"] as? [String: Any],
-             let vastXml = cache["vastxml"] as? [String: Any],
-         
-             let instl = impDic["instl"] as? Int
-             else {
-                 XCTFail("parsing fail")
-                 return
-         }
-         
-         //then
-         XCTAssertEqual(5, placement)
-         XCTAssertEqual(1, linearity)
-         XCTAssertEqual(2, playbackMethods1)
-         XCTAssertEqual("video/mp4", mimes1)
-         
-         XCTAssertNotNil(vastXml)
-         
-         XCTAssertEqual(1, instl)
-         
-     }
-
-=======
     func testVideoInterstitialAdUnit() throws {
         //given
         Prebid.shared.prebidServerAccountId = "12345"
         let adUnit = VideoInterstitialAdUnit(configId: Constants.configID1)
-        
-        //when
-        let jsonRequestBody = try getPostDataHelper(adUnit: adUnit).jsonRequestBody
-        
+
+        //when
+        let jsonRequestBody = try getPostDataHelper(adUnit: adUnit).jsonRequestBody
+
         guard let impArray = jsonRequestBody["imp"] as? [Any],
             let impDic = impArray[0] as? [String: Any],
             let video = impDic["video"] as? [String: Any],
@@ -1162,32 +1117,37 @@
             let h = video["h"] as? Int,
             let placement = video["placement"] as? Int,
             let linearity = video["linearity"] as? Int,
-            
+            let playbackMethods = video["playbackmethod"] as? [Int],
+            let playbackMethods1 = playbackMethods[0] as? Int,
+            let mimes = video["mimes"] as? [String],
+            let mimes1 = mimes[0] as? String,
+
             let ext = jsonRequestBody["ext"] as? [String: Any],
             let extPrebid = ext["prebid"] as? [String: Any],
             let cache = extPrebid["cache"] as? [String: Any],
             let vastXml = cache["vastxml"] as? [String: Any],
-            
+
             let instl = impDic["instl"] as? Int
             else {
                 XCTFail("parsing fail")
                 return
         }
-        
+
         //then
         XCTAssertNotNil(w)
         XCTAssertNotNil(h)
-        
+
         XCTAssertEqual(5, placement)
         XCTAssertEqual(1, linearity)
-        
+        XCTAssertEqual(2, playbackMethods1)
+        XCTAssertEqual("video/mp4", mimes1)
+
         XCTAssertNotNil(vastXml)
-        
+
         XCTAssertEqual(1, instl)
-        
-    }
-    
->>>>>>> a6c4e946
+
+    }
+
     func testRewardedVideoAdUnit() throws {
         //given
         Prebid.shared.prebidServerAccountId = "12345"
@@ -1203,15 +1163,11 @@
             let h = video["h"] as? Int,
             let placement = video["placement"] as? Int,
             let linearity = video["linearity"] as? Int,
-<<<<<<< HEAD
             let playbackMethods = video["playbackmethod"] as? [Int],
             let playbackMethods1 = playbackMethods[0] as? Int,
             let mimes = video["mimes"] as? [String],
             let mimes1 = mimes[0] as? String,
 
-=======
-            
->>>>>>> a6c4e946
             let ext = jsonRequestBody["ext"] as? [String: Any],
             let extPrebid = ext["prebid"] as? [String: Any],
             let cache = extPrebid["cache"] as? [String: Any],
@@ -1231,16 +1187,12 @@
         //then
         XCTAssertNotNil(w)
         XCTAssertNotNil(h)
-        
+
         XCTAssertEqual(5, placement)
         XCTAssertEqual(1, linearity)
-<<<<<<< HEAD
         XCTAssertEqual(2, playbackMethods1)
         XCTAssertEqual("video/mp4", mimes1)
 
-=======
-        
->>>>>>> a6c4e946
         XCTAssertNotNil(vastXml)
 
         XCTAssertEqual(1, instl)
@@ -1249,29 +1201,6 @@
 
     }
 
-    func testPrebidAdSlot() throws {
-
-        //given
-        adUnit = BannerAdUnit(configId: Constants.configID1, size: CGSize(width: Constants.width2, height: Constants.height2))
-        adUnit.pbAdSlot = "/1111111/homepage/med-rect-2"
-
-        //when
-        let jsonRequestBody = try getPostDataHelper(adUnit: adUnit).jsonRequestBody
-
-        guard let impArray = jsonRequestBody["imp"] as? [Any],
-            let impDic = impArray[0] as? [String: Any],
-            let ext = impDic["ext"] as? [String: Any],
-            let context = ext["context"] as? [String: Any],
-            let data = context["data"] as? [String: Any],
-            let adslot = data["adslot"] as? String else {
-                XCTFail("parsing fail")
-                return
-        }
-
-        //then
-        XCTAssertEqual("/1111111/homepage/med-rect-2", adslot)
-    }
-    
     func testVideoBaseAdUnit() throws {
         //given
         Prebid.shared.prebidServerAccountId = "12345"
@@ -1331,6 +1260,29 @@
         XCTAssertEqual(0, startDelay)
         XCTAssertEqual(2, placement)
 
+    }
+
+    func testPrebidAdSlot() throws {
+
+        //given
+        adUnit = BannerAdUnit(configId: Constants.configID1, size: CGSize(width: Constants.width2, height: Constants.height2))
+        adUnit.pbAdSlot = "/1111111/homepage/med-rect-2"
+
+        //when
+        let jsonRequestBody = try getPostDataHelper(adUnit: adUnit).jsonRequestBody
+
+        guard let impArray = jsonRequestBody["imp"] as? [Any],
+            let impDic = impArray[0] as? [String: Any],
+            let ext = impDic["ext"] as? [String: Any],
+            let context = ext["context"] as? [String: Any],
+            let data = context["data"] as? [String: Any],
+            let adslot = data["adslot"] as? String else {
+                XCTFail("parsing fail")
+                return
+        }
+
+        //then
+        XCTAssertEqual("/1111111/homepage/med-rect-2", adslot)
     }
 
     private func getPostDataHelper(adUnit: AdUnit) throws -> (urlRequest: URLRequest, jsonRequestBody: [AnyHashable: Any]) {
