/*   Copyright 2018-2019 Prebid.org, Inc.

 Licensed under the Apache License, Version 2.0 (the "License");
 you may not use this file except in compliance with the License.
 You may obtain a copy of the License at

 http://www.apache.org/licenses/LICENSE-2.0

 Unless required by applicable law or agreed to in writing, software
 distributed under the License is distributed on an "AS IS" BASIS,
 WITHOUT WARRANTIES OR CONDITIONS OF ANY KIND, either express or implied.
 See the License for the specific language governing permissions and
 limitations under the License.
 */

import XCTest
import CoreLocation
@testable import PrebidMobile

class TargetingTests: XCTestCase {

    override func setUp() {
        super.setUp()

    }

    override func tearDown() {
        // Put teardown code here. This method is called after the invocation of each test method in the class.
    }

    func testYOB() {
        XCTAssertNoThrow(try Targeting.shared.setYearOfBirth(yob: 1985))
            let value = Targeting.shared.yearOfBirth

            XCTAssertTrue((value == 1985))

    }

    func testInvalidYOB() {
        XCTAssertThrowsError(try Targeting.shared.setYearOfBirth(yob: -1))

        XCTAssertThrowsError(try Targeting.shared.setYearOfBirth(yob: 999))

        XCTAssertThrowsError(try Targeting.shared.setYearOfBirth(yob: 10000))

    }

    func testSetGenderTargeting() {

        Targeting.shared.gender = .female
        XCTAssertEqual(Gender.female, Targeting.shared.gender)
        Targeting.shared.gender = .male
        XCTAssertEqual(Gender.male, Targeting.shared.gender)
        Targeting.shared.gender = .unknown
        XCTAssertEqual(Gender.unknown, Targeting.shared.gender)
    }

    func testSetLocationTargeting() {

        let location = CLLocation(latitude: CLLocationDegrees(100.0), longitude: CLLocationDegrees(100.0))
        Targeting.shared.location = location
        Targeting.shared.locationPrecision = 2
        XCTAssertEqual(location, Targeting.shared.location)
        XCTAssertEqual(2, Targeting.shared.locationPrecision)
    }

    //MARK: - GDPR Subject
    func testGdprSubjectPB() {
        //given
        Targeting.shared.subjectToGDPR = true
        defer {
            Targeting.shared.subjectToGDPR = nil
        }
        
        //when
        let gdprSubject = Targeting.shared.subjectToGDPR

        //then
        XCTAssertEqual(true, gdprSubject)
    }
    
<<<<<<< HEAD
    func testGdprSubjectUndefined() {
        //given
        Targeting.shared.subjectToGDPR = nil
        UserDefaults.standard.set(nil, forKey: StorageUtils.IABConsent_SubjectToGDPRKey)
        UserDefaults.standard.set(nil, forKey: StorageUtils.IABTCF_SubjectToGDPR)
        
        //when
        let gdprSubject = Targeting.shared.subjectToGDPR

        //then
        XCTAssertEqual(nil, gdprSubject)
    }
    
    func testGdprSubjectTCFv1() {
        //given
=======
    func testGdprSubjectTCFv1() {
        //given
>>>>>>> 5a4dfb2c
        UserDefaults.standard.set("1", forKey: StorageUtils.IABConsent_SubjectToGDPRKey)
        defer {
            UserDefaults.standard.removeObject(forKey: StorageUtils.IABConsent_SubjectToGDPRKey)
        }
        
        //when
        let gdprSubject = Targeting.shared.subjectToGDPR

        //then
<<<<<<< HEAD
        XCTAssertEqual(true, gdprSubject)
=======
        XCTAssertEqual(true, iabGdprSubject)
>>>>>>> 5a4dfb2c
    }
    
    func testGdprSubjectTCFv2() {
        //given
<<<<<<< HEAD
        UserDefaults.standard.set(1, forKey: StorageUtils.IABTCF_SubjectToGDPR)
=======
        UserDefaults.standard.set("1", forKey: StorageUtils.IABTCF_SubjectToGDPR)
>>>>>>> 5a4dfb2c
        defer {
            UserDefaults.standard.removeObject(forKey: StorageUtils.IABTCF_SubjectToGDPR)
        }
        
        //when
        let iabGdprSubject = Targeting.shared.subjectToGDPR

        //then
        XCTAssertNil(iabGdprSubject)
    }
    
    //MARK: - GDPR Consent
    func testGdprConsentPB() {
        //given
        Targeting.shared.gdprConsentString = "testconsent PB"
        defer {
            Targeting.shared.gdprConsentString = nil
        }
        
        //when
        let gdprConsent = Targeting.shared.gdprConsentString

        //then
        XCTAssertEqual("testconsent PB", gdprConsent)
    }
    
<<<<<<< HEAD
    func testGdprConsentUndefined() {
        //given
        Targeting.shared.gdprConsentString = nil
        UserDefaults.standard.set(nil, forKey: StorageUtils.IABConsent_ConsentStringKey)
        UserDefaults.standard.set(nil, forKey: StorageUtils.IABTCF_ConsentString)
        
        //when
        let gdprConsent = Targeting.shared.gdprConsentString

        //then
        XCTAssertEqual(nil, gdprConsent)
    }
    
    func testGdprConsentTCFv1() {
        //given
=======
    func testGdprConsentTCFv1() {
        //given
>>>>>>> 5a4dfb2c
        UserDefaults.standard.set("testconsent TCFv1", forKey: StorageUtils.IABConsent_ConsentStringKey)
        defer {
            UserDefaults.standard.removeObject(forKey: StorageUtils.IABConsent_ConsentStringKey)
        }
        
        //when
        let gdprConsent = Targeting.shared.gdprConsentString

        //then
        XCTAssertEqual("testconsent TCFv1", gdprConsent)
    }
    
    func testGdprConsentTCFv2() {
        //given
        UserDefaults.standard.set("testconsent TCFv2", forKey: StorageUtils.IABTCF_ConsentString)
        defer {
            UserDefaults.standard.removeObject(forKey: StorageUtils.IABTCF_ConsentString)
        }
        
        //when
        let gdprConsent = Targeting.shared.gdprConsentString

        //then
        XCTAssertEqual("testconsent TCFv2", gdprConsent)
    }
    
    //MARK: - PurposeConsents
    func testPurposeConsentsPB() throws {
        //given
        Targeting.shared.purposeConsents = "test PurposeConsents PB"
        
        defer {
            Targeting.shared.purposeConsents = nil
        }
        
        //when
        let purposeConsents = Targeting.shared.purposeConsents

        //then
<<<<<<< HEAD
        XCTAssertEqual("test PurposeConsents PB", purposeConsents)
    }
    
    func testPurposeConsentsUndefined() throws {
        //given
        Targeting.shared.purposeConsents = nil
        UserDefaults.standard.set(nil, forKey: StorageUtils.IABTCF_PurposeConsents)
        
        //when
        let purposeConsents = Targeting.shared.purposeConsents

        //then
        XCTAssertEqual(nil, purposeConsents)
    }
    
    func testPurposeConsentsTCFv2() throws {
        //given
        UserDefaults.standard.set("test PurposeConsents TCFv2", forKey: StorageUtils.IABTCF_PurposeConsents)
        
        defer {
            UserDefaults.standard.removeObject(forKey: StorageUtils.IABTCF_PurposeConsents)
        }
        
        //when
        let purposeConsents = Targeting.shared.purposeConsents

        //then
        XCTAssertEqual("test PurposeConsents TCFv2", purposeConsents)
    }
    
    func testGetDeviceAccessConsent() throws {
        //given
        Targeting.shared.purposeConsents = "100000000000000000000000"
        
        defer {
            Targeting.shared.purposeConsents = nil
        }
        
        //when
        let deviceAccessConsent = Targeting.shared.getDeviceAccessConsent()

        //then
        XCTAssertEqual(true, deviceAccessConsent)
    }
    
    func testGetPurposeConsent() throws {
        //given
        Targeting.shared.purposeConsents = "101000000000000000000000"
        
        defer {
            Targeting.shared.purposeConsents = nil
        }
        
        //when
        let purpose1 = Targeting.shared.getPurposeConsent(index: 0)
        let purpose2 = Targeting.shared.getPurposeConsent(index: 1)
        let purpose3 = Targeting.shared.getPurposeConsent(index: 2)

        //then
        XCTAssertTrue(purpose1!)
        XCTAssertFalse(purpose2!)
        XCTAssertTrue(purpose3!)
=======
        XCTAssertEqual("testconsent TCFv1", iabGdprConsent)
    }
    
    func testGdprConsentTCFv2() {
        //given
        UserDefaults.standard.set("testconsent TCFv2", forKey: StorageUtils.IABTCF_ConsentString)
        defer {
            UserDefaults.standard.removeObject(forKey: StorageUtils.IABTCF_ConsentString)
        }
        
        //when
        let iabGdprConsent = Targeting.shared.gdprConsentString

        //then
        XCTAssertEqual("testconsent TCFv2", iabGdprConsent)
>>>>>>> 5a4dfb2c
    }

    func testItuneIDTargeting() {
        Targeting.shared.itunesID = "54673893"
        let testItuneID = Targeting.shared.itunesID

        XCTAssertTrue((testItuneID == "54673893"))
    }

    func testStoreURL() {

        Targeting.shared.storeURL = "https://itunes.apple.com/app/id123456789"
        let storeURL = Targeting.shared.storeURL

        XCTAssertTrue((storeURL == "https://itunes.apple.com/app/id123456789"))
    }

    func testDomain() {

        Targeting.shared.domain = "appdomain.com"
        let domain = Targeting.shared.domain

        XCTAssertTrue((domain == "appdomain.com"))
    }

    func testContextData() {
        Targeting.shared.addContextData(key: "key1", value: "value10")
        let dictionary = Targeting.shared.getContextDataDictionary()

        XCTAssert(dictionary.count == 1)

        guard let set = dictionary["key1"] else {
            XCTFail("set is nil")
            return
        }

        XCTAssert(set.count == 1)
        XCTAssert(set.contains("value10"))
    }

    func testUserData() {
        Targeting.shared.addUserData(key: "key1", value: "value10")
        let dictionary = Targeting.shared.getUserDataDictionary()

        XCTAssert(dictionary.count == 1)

        guard let set = dictionary["key1"] else {
            XCTFail("set is nil")
            return
        }

        XCTAssert(set.count == 1)
        XCTAssert(set.contains("value10"))
    }

    func testContextKeyword() {
        Targeting.shared.addContextKeyword("value10")
        let set = Targeting.shared.getContextKeywordsSet()

        XCTAssert(set.count == 1)
        XCTAssert(set.contains("value10"))
    }

    func testUserKeyword() {
        Targeting.shared.addUserKeyword("value10")
        let set = Targeting.shared.getUserKeywordsSet()

        XCTAssert(set.count == 1)
        XCTAssert(set.contains("value10"))
    }
    
<<<<<<< HEAD
=======
    //MARK: - PurposeConsents
    func testPurposeConsentsPB() throws {
        //given
        Targeting.shared.purposeConsents = "test PurposeConsents PB"
        
        defer {
            Targeting.shared.purposeConsents = nil
        }
        
        //when
        let iabGdprConsent = Targeting.shared.purposeConsents

        //then
        XCTAssertEqual("test PurposeConsents PB", iabGdprConsent)
    }
    
    func testPurposeConsentsTCFv2() throws {
        //given
        UserDefaults.standard.set("test PurposeConsents TCFv2", forKey: StorageUtils.IABTCF_PurposeConsents)
        
        defer {
            UserDefaults.standard.removeObject(forKey: StorageUtils.IABTCF_PurposeConsents)
        }
        
        //when
        let iabGdprConsent = Targeting.shared.purposeConsents

        //then
        XCTAssertEqual("test PurposeConsents TCFv2", iabGdprConsent)
    }
    
    func testGetDeviceAccessConsent() throws {
        //given
        Targeting.shared.purposeConsents = "100000000000000000000000"
        
        defer {
            Targeting.shared.purposeConsents = nil
        }
        
        //when
        let deviceAccessConsent = Targeting.shared.getDeviceAccessConsent()

        //then
        XCTAssertEqual(true, deviceAccessConsent)
    }
    
    func testGetPurposeConsent() throws {
        //given
        Targeting.shared.purposeConsents = "101000000000000000000000"
        
        defer {
            Targeting.shared.purposeConsents = nil
        }
        
        //when
        let purpose1 = Targeting.shared.getPurposeConsent(index: 0)
        let purpose2 = Targeting.shared.getPurposeConsent(index: 1)
        let purpose3 = Targeting.shared.getPurposeConsent(index: 2)

        //then
        XCTAssertTrue(purpose1!)
        XCTAssertFalse(purpose2!)
        XCTAssertTrue(purpose3!)
    }
    

>>>>>>> 5a4dfb2c
}<|MERGE_RESOLUTION|>--- conflicted
+++ resolved
@@ -79,26 +79,21 @@
         XCTAssertEqual(true, gdprSubject)
     }
     
-<<<<<<< HEAD
     func testGdprSubjectUndefined() {
         //given
         Targeting.shared.subjectToGDPR = nil
         UserDefaults.standard.set(nil, forKey: StorageUtils.IABConsent_SubjectToGDPRKey)
         UserDefaults.standard.set(nil, forKey: StorageUtils.IABTCF_SubjectToGDPR)
-        
+
         //when
         let gdprSubject = Targeting.shared.subjectToGDPR
 
         //then
         XCTAssertEqual(nil, gdprSubject)
     }
-    
+
     func testGdprSubjectTCFv1() {
         //given
-=======
-    func testGdprSubjectTCFv1() {
-        //given
->>>>>>> 5a4dfb2c
         UserDefaults.standard.set("1", forKey: StorageUtils.IABConsent_SubjectToGDPRKey)
         defer {
             UserDefaults.standard.removeObject(forKey: StorageUtils.IABConsent_SubjectToGDPRKey)
@@ -108,29 +103,21 @@
         let gdprSubject = Targeting.shared.subjectToGDPR
 
         //then
-<<<<<<< HEAD
         XCTAssertEqual(true, gdprSubject)
-=======
+    }
+
+    func testGdprSubjectTCFv2() {
+        //given
+        UserDefaults.standard.set(1, forKey: StorageUtils.IABTCF_SubjectToGDPR)
+        defer {
+            UserDefaults.standard.removeObject(forKey: StorageUtils.IABTCF_SubjectToGDPR)
+        }
+        
+        //when
+        let iabGdprSubject = Targeting.shared.subjectToGDPR
+
+        //then
         XCTAssertEqual(true, iabGdprSubject)
->>>>>>> 5a4dfb2c
-    }
-    
-    func testGdprSubjectTCFv2() {
-        //given
-<<<<<<< HEAD
-        UserDefaults.standard.set(1, forKey: StorageUtils.IABTCF_SubjectToGDPR)
-=======
-        UserDefaults.standard.set("1", forKey: StorageUtils.IABTCF_SubjectToGDPR)
->>>>>>> 5a4dfb2c
-        defer {
-            UserDefaults.standard.removeObject(forKey: StorageUtils.IABTCF_SubjectToGDPR)
-        }
-        
-        //when
-        let iabGdprSubject = Targeting.shared.subjectToGDPR
-
-        //then
-        XCTAssertNil(iabGdprSubject)
     }
     
     //MARK: - GDPR Consent
@@ -148,26 +135,21 @@
         XCTAssertEqual("testconsent PB", gdprConsent)
     }
     
-<<<<<<< HEAD
     func testGdprConsentUndefined() {
         //given
         Targeting.shared.gdprConsentString = nil
         UserDefaults.standard.set(nil, forKey: StorageUtils.IABConsent_ConsentStringKey)
         UserDefaults.standard.set(nil, forKey: StorageUtils.IABTCF_ConsentString)
-        
+
         //when
         let gdprConsent = Targeting.shared.gdprConsentString
 
         //then
         XCTAssertEqual(nil, gdprConsent)
     }
-    
+
     func testGdprConsentTCFv1() {
         //given
-=======
-    func testGdprConsentTCFv1() {
-        //given
->>>>>>> 5a4dfb2c
         UserDefaults.standard.set("testconsent TCFv1", forKey: StorageUtils.IABConsent_ConsentStringKey)
         defer {
             UserDefaults.standard.removeObject(forKey: StorageUtils.IABConsent_ConsentStringKey)
@@ -179,88 +161,87 @@
         //then
         XCTAssertEqual("testconsent TCFv1", gdprConsent)
     }
-    
+
     func testGdprConsentTCFv2() {
         //given
         UserDefaults.standard.set("testconsent TCFv2", forKey: StorageUtils.IABTCF_ConsentString)
         defer {
             UserDefaults.standard.removeObject(forKey: StorageUtils.IABTCF_ConsentString)
         }
-        
+
         //when
         let gdprConsent = Targeting.shared.gdprConsentString
 
         //then
         XCTAssertEqual("testconsent TCFv2", gdprConsent)
     }
-    
+
     //MARK: - PurposeConsents
     func testPurposeConsentsPB() throws {
         //given
         Targeting.shared.purposeConsents = "test PurposeConsents PB"
-        
+
         defer {
             Targeting.shared.purposeConsents = nil
         }
-        
+
         //when
         let purposeConsents = Targeting.shared.purposeConsents
 
         //then
-<<<<<<< HEAD
         XCTAssertEqual("test PurposeConsents PB", purposeConsents)
     }
-    
+
     func testPurposeConsentsUndefined() throws {
         //given
         Targeting.shared.purposeConsents = nil
         UserDefaults.standard.set(nil, forKey: StorageUtils.IABTCF_PurposeConsents)
-        
+
         //when
         let purposeConsents = Targeting.shared.purposeConsents
 
         //then
         XCTAssertEqual(nil, purposeConsents)
     }
-    
+
     func testPurposeConsentsTCFv2() throws {
         //given
         UserDefaults.standard.set("test PurposeConsents TCFv2", forKey: StorageUtils.IABTCF_PurposeConsents)
-        
+
         defer {
             UserDefaults.standard.removeObject(forKey: StorageUtils.IABTCF_PurposeConsents)
         }
-        
+
         //when
         let purposeConsents = Targeting.shared.purposeConsents
 
         //then
         XCTAssertEqual("test PurposeConsents TCFv2", purposeConsents)
     }
-    
+
     func testGetDeviceAccessConsent() throws {
         //given
         Targeting.shared.purposeConsents = "100000000000000000000000"
-        
+
         defer {
             Targeting.shared.purposeConsents = nil
         }
-        
+
         //when
         let deviceAccessConsent = Targeting.shared.getDeviceAccessConsent()
 
         //then
         XCTAssertEqual(true, deviceAccessConsent)
     }
-    
+
     func testGetPurposeConsent() throws {
         //given
         Targeting.shared.purposeConsents = "101000000000000000000000"
-        
+
         defer {
             Targeting.shared.purposeConsents = nil
         }
-        
+
         //when
         let purpose1 = Targeting.shared.getPurposeConsent(index: 0)
         let purpose2 = Targeting.shared.getPurposeConsent(index: 1)
@@ -270,23 +251,6 @@
         XCTAssertTrue(purpose1!)
         XCTAssertFalse(purpose2!)
         XCTAssertTrue(purpose3!)
-=======
-        XCTAssertEqual("testconsent TCFv1", iabGdprConsent)
-    }
-    
-    func testGdprConsentTCFv2() {
-        //given
-        UserDefaults.standard.set("testconsent TCFv2", forKey: StorageUtils.IABTCF_ConsentString)
-        defer {
-            UserDefaults.standard.removeObject(forKey: StorageUtils.IABTCF_ConsentString)
-        }
-        
-        //when
-        let iabGdprConsent = Targeting.shared.gdprConsentString
-
-        //then
-        XCTAssertEqual("testconsent TCFv2", iabGdprConsent)
->>>>>>> 5a4dfb2c
     }
 
     func testItuneIDTargeting() {
@@ -357,74 +321,5 @@
         XCTAssert(set.count == 1)
         XCTAssert(set.contains("value10"))
     }
-    
-<<<<<<< HEAD
-=======
-    //MARK: - PurposeConsents
-    func testPurposeConsentsPB() throws {
-        //given
-        Targeting.shared.purposeConsents = "test PurposeConsents PB"
-        
-        defer {
-            Targeting.shared.purposeConsents = nil
-        }
-        
-        //when
-        let iabGdprConsent = Targeting.shared.purposeConsents
-
-        //then
-        XCTAssertEqual("test PurposeConsents PB", iabGdprConsent)
-    }
-    
-    func testPurposeConsentsTCFv2() throws {
-        //given
-        UserDefaults.standard.set("test PurposeConsents TCFv2", forKey: StorageUtils.IABTCF_PurposeConsents)
-        
-        defer {
-            UserDefaults.standard.removeObject(forKey: StorageUtils.IABTCF_PurposeConsents)
-        }
-        
-        //when
-        let iabGdprConsent = Targeting.shared.purposeConsents
-
-        //then
-        XCTAssertEqual("test PurposeConsents TCFv2", iabGdprConsent)
-    }
-    
-    func testGetDeviceAccessConsent() throws {
-        //given
-        Targeting.shared.purposeConsents = "100000000000000000000000"
-        
-        defer {
-            Targeting.shared.purposeConsents = nil
-        }
-        
-        //when
-        let deviceAccessConsent = Targeting.shared.getDeviceAccessConsent()
-
-        //then
-        XCTAssertEqual(true, deviceAccessConsent)
-    }
-    
-    func testGetPurposeConsent() throws {
-        //given
-        Targeting.shared.purposeConsents = "101000000000000000000000"
-        
-        defer {
-            Targeting.shared.purposeConsents = nil
-        }
-        
-        //when
-        let purpose1 = Targeting.shared.getPurposeConsent(index: 0)
-        let purpose2 = Targeting.shared.getPurposeConsent(index: 1)
-        let purpose3 = Targeting.shared.getPurposeConsent(index: 2)
-
-        //then
-        XCTAssertTrue(purpose1!)
-        XCTAssertFalse(purpose2!)
-        XCTAssertTrue(purpose3!)
-    }
-    
-
->>>>>>> 5a4dfb2c
+
 }