/*   Copyright 2017 Prebid.org, Inc.

 Licensed under the Apache License, Version 2.0 (the "License");
 you may not use this file except in compliance with the License.
 You may obtain a copy of the License at

 http://www.apache.org/licenses/LICENSE-2.0

 Unless required by applicable law or agreed to in writing, software
 distributed under the License is distributed on an "AS IS" BASIS,
 WITHOUT WARRANTIES OR CONDITIONS OF ANY KIND, either express or implied.
 See the License for the specific language governing permissions and
 limitations under the License.
 */

#import <XCTest/XCTest.h>
#import "PBServerAdapter.h"
#import "PBException.h"

static NSString *const kPrebidMobileVersion = @"0.1.1";
static NSString *const kAPNPrebidServerUrl = @"https://prebid.adnxs.com/pbs/v1/auction";
static NSString *const kRPPrebidServerUrl = @"https://prebid-server.rubiconproject.com/auction";

@interface PBServerAdapter (Testing)

- (NSURLRequest *)buildRequestForAdUnits:(NSArray<PBAdUnit *> *)adUnits;
- (NSDictionary *)requestBodyForAdUnits:(NSArray<PBAdUnit *> *)adUnits;

@end

@interface PBServerAdapterTests : XCTestCase

@property (nonatomic, strong) NSArray *adUnits;

@end

@implementation PBServerAdapterTests

- (void)setUp {
    [super setUp];
    PBAdUnit *adUnit = [[PBAdUnit alloc] initWithIdentifier:@"test_identifier" andAdType:PBAdUnitTypeBanner andConfigId:@"test_config_id"];
    [adUnit addSize:CGSizeMake(250, 300)];
    self.adUnits = @[adUnit];
}

- (void)tearDown {
    self.adUnits = nil;
    [super tearDown];
}

- (void)testRequestBodyForAdUnit {
    PBServerAdapter *serverAdapter = [[PBServerAdapter alloc] initWithAccountId:@"test_account_id" withHost:PBServerHostAppNexus];
    NSDictionary *requestBody = [serverAdapter requestBodyForAdUnits:self.adUnits];

    XCTAssertEqualObjects(requestBody[@"account_id"], @"test_account_id");
    XCTAssertEqualObjects(requestBody[@"max_key_length"], @(20));
    XCTAssertEqualObjects(requestBody[@"sort_bids"], @(1));
    XCTAssertEqualObjects(requestBody[@"cache_markup"], @(1));

    NSDictionary *app = requestBody[@"app"];
    XCTAssertEqualObjects(app[@"ver"], kPrebidMobileVersion);

    NSDictionary *sdk = requestBody[@"sdk"];
    XCTAssertEqualObjects(sdk[@"version"], kPrebidMobileVersion);
    XCTAssertEqualObjects(sdk[@"platform"], @"iOS");
    XCTAssertEqualObjects(sdk[@"source"], @"prebid-mobile");

    NSDictionary *device = requestBody[@"device"];
    XCTAssertEqualObjects(device[@"os"], @"iOS");
    XCTAssertEqualObjects(device[@"make"], @"Apple");

    NSArray *requestAdUnits = requestBody[@"ad_units"];
    NSDictionary *jsonAdUnit = (NSDictionary *)[requestAdUnits firstObject];
    XCTAssertEqualObjects(jsonAdUnit[@"config_id"], @"test_config_id");
    XCTAssertEqualObjects(jsonAdUnit[@"code"], @"test_identifier");
    NSArray *sizesArray = jsonAdUnit[@"sizes"];
    XCTAssertTrue([sizesArray count] == 1);
}

<<<<<<< HEAD
- (void)testBuildRequestForAdUnitsInvalidHost {
    PBServerAdapter *serverAdapter = [[PBServerAdapter alloc] initWithAccountId:@"test_account_id" withHost:nil];
    NSURLRequest *request;
    @try {
        request = [serverAdapter buildRequestForAdUnits:self.adUnits];
    } @catch (PBException *exception) {
        NSExceptionName expectedException = @"PBHostInvalidException";
        XCTAssertNotNil(exception);
        XCTAssertEqual(exception.name, expectedException);
    }
}

- (void)testBuildRequestForAdUnitsValidHost {
    PBServerAdapter *serverAdapter = [[PBServerAdapter alloc] initWithAccountId:@"test_account_id" withHost:PBServerHostRubicon];
    NSURLRequest *request = [serverAdapter buildRequestForAdUnits:self.adUnits];
    XCTAssertEqualObjects(request.URL, [NSURL URLWithString:kRPPrebidServerUrl]);
    
    serverAdapter = [[PBServerAdapter alloc] initWithAccountId:@"test_account_id" withHost:PBServerHostAppNexus];
    request = [serverAdapter buildRequestForAdUnits:self.adUnits];
    XCTAssertEqualObjects(request.URL, [NSURL URLWithString:kAPNPrebidServerUrl]);
=======
- (void)testRequestBodyForAdUnitPrimaryAdServerUnknown {
    PBAdUnit *adUnit = [[PBAdUnit alloc] initWithIdentifier:@"test_identifier" andAdType:PBAdUnitTypeBanner andConfigId:@"test_config_id"];
    [adUnit addSize:CGSizeMake(250, 300)];
    NSArray *adUnits = @[adUnit];

    PBServerAdapter *serverAdapter = [[PBServerAdapter alloc] initWithAccountId:@"test_account_id"];
    serverAdapter.primaryAdServer = PBPrimaryAdServerUnknown;
    NSDictionary *requestBody = [serverAdapter requestBodyForAdUnits:adUnits];

    XCTAssertEqualObjects(requestBody[@"cache_markup"], @(1));
}

- (void)testRequestBodyForAdUnitWithDFPAdServer {
    PBAdUnit *adUnit = [[PBAdUnit alloc] initWithIdentifier:@"test_identifier" andAdType:PBAdUnitTypeBanner andConfigId:@"test_config_id"];
    [adUnit addSize:CGSizeMake(250, 300)];
    NSArray *adUnits = @[adUnit];

    PBServerAdapter *serverAdapter = [[PBServerAdapter alloc] initWithAccountId:@"test_account_id"];
    serverAdapter.primaryAdServer = PBPrimaryAdServerDFP;
    NSDictionary *requestBody = [serverAdapter requestBodyForAdUnits:adUnits];

    XCTAssertNil(requestBody[@"cache_markup"]);
}

- (void)testRequestBodyForAdUnitWithMoPubAdServer {
    PBAdUnit *adUnit = [[PBAdUnit alloc] initWithIdentifier:@"test_identifier" andAdType:PBAdUnitTypeBanner andConfigId:@"test_config_id"];
    [adUnit addSize:CGSizeMake(250, 300)];
    NSArray *adUnits = @[adUnit];

    PBServerAdapter *serverAdapter = [[PBServerAdapter alloc] initWithAccountId:@"test_account_id"];
    serverAdapter.primaryAdServer = PBPrimaryAdServerMoPub;
    NSDictionary *requestBody = [serverAdapter requestBodyForAdUnits:adUnits];

    XCTAssertEqualObjects(requestBody[@"cache_markup"], @(1));
}

- (void)testPerformanceExample {
    // This is an example of a performance test case.
    [self measureBlock:^{
        // Put the code you want to measure the time of here.
    }];
>>>>>>> 064fcdac
}

@end<|MERGE_RESOLUTION|>--- conflicted
+++ resolved
@@ -49,7 +49,8 @@
 }
 
 - (void)testRequestBodyForAdUnit {
-    PBServerAdapter *serverAdapter = [[PBServerAdapter alloc] initWithAccountId:@"test_account_id" withHost:PBServerHostAppNexus];
+    PBServerAdapter *serverAdapter = [[PBServerAdapter alloc] initWithAccountId:@"test_account_id"];
+    serverAdapter.host = PBServerHostAppNexus;
     NSDictionary *requestBody = [serverAdapter requestBodyForAdUnits:self.adUnits];
 
     XCTAssertEqualObjects(requestBody[@"account_id"], @"test_account_id");
@@ -77,9 +78,8 @@
     XCTAssertTrue([sizesArray count] == 1);
 }
 
-<<<<<<< HEAD
 - (void)testBuildRequestForAdUnitsInvalidHost {
-    PBServerAdapter *serverAdapter = [[PBServerAdapter alloc] initWithAccountId:@"test_account_id" withHost:nil];
+    PBServerAdapter *serverAdapter = [[PBServerAdapter alloc] initWithAccountId:@"test_account_id"];
     NSURLRequest *request;
     @try {
         request = [serverAdapter buildRequestForAdUnits:self.adUnits];
@@ -91,20 +91,24 @@
 }
 
 - (void)testBuildRequestForAdUnitsValidHost {
-    PBServerAdapter *serverAdapter = [[PBServerAdapter alloc] initWithAccountId:@"test_account_id" withHost:PBServerHostRubicon];
+    PBServerAdapter *serverAdapter = [[PBServerAdapter alloc] initWithAccountId:@"test_account_id"];
+    serverAdapter.host = PBServerHostRubicon;
     NSURLRequest *request = [serverAdapter buildRequestForAdUnits:self.adUnits];
     XCTAssertEqualObjects(request.URL, [NSURL URLWithString:kRPPrebidServerUrl]);
     
-    serverAdapter = [[PBServerAdapter alloc] initWithAccountId:@"test_account_id" withHost:PBServerHostAppNexus];
+    serverAdapter = [[PBServerAdapter alloc] initWithAccountId:@"test_account_id"];
+    serverAdapter.host = PBServerHostAppNexus;
     request = [serverAdapter buildRequestForAdUnits:self.adUnits];
     XCTAssertEqualObjects(request.URL, [NSURL URLWithString:kAPNPrebidServerUrl]);
-=======
+}
+
 - (void)testRequestBodyForAdUnitPrimaryAdServerUnknown {
     PBAdUnit *adUnit = [[PBAdUnit alloc] initWithIdentifier:@"test_identifier" andAdType:PBAdUnitTypeBanner andConfigId:@"test_config_id"];
     [adUnit addSize:CGSizeMake(250, 300)];
     NSArray *adUnits = @[adUnit];
 
     PBServerAdapter *serverAdapter = [[PBServerAdapter alloc] initWithAccountId:@"test_account_id"];
+    serverAdapter.host = PBServerHostAppNexus;
     serverAdapter.primaryAdServer = PBPrimaryAdServerUnknown;
     NSDictionary *requestBody = [serverAdapter requestBodyForAdUnits:adUnits];
 
@@ -117,6 +121,7 @@
     NSArray *adUnits = @[adUnit];
 
     PBServerAdapter *serverAdapter = [[PBServerAdapter alloc] initWithAccountId:@"test_account_id"];
+    serverAdapter.host = PBServerHostAppNexus;
     serverAdapter.primaryAdServer = PBPrimaryAdServerDFP;
     NSDictionary *requestBody = [serverAdapter requestBodyForAdUnits:adUnits];
 
@@ -129,18 +134,11 @@
     NSArray *adUnits = @[adUnit];
 
     PBServerAdapter *serverAdapter = [[PBServerAdapter alloc] initWithAccountId:@"test_account_id"];
+    serverAdapter.host = PBServerHostAppNexus;
     serverAdapter.primaryAdServer = PBPrimaryAdServerMoPub;
     NSDictionary *requestBody = [serverAdapter requestBodyForAdUnits:adUnits];
 
     XCTAssertEqualObjects(requestBody[@"cache_markup"], @(1));
 }
 
-- (void)testPerformanceExample {
-    // This is an example of a performance test case.
-    [self measureBlock:^{
-        // Put the code you want to measure the time of here.
-    }];
->>>>>>> 064fcdac
-}
-
 @end