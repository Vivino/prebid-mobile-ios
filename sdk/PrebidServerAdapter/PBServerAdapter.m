/*   Copyright 2017 Prebid.org, Inc.
 
 Licensed under the Apache License, Version 2.0 (the "License");
 you may not use this file except in compliance with the License.
 You may obtain a copy of the License at
 
 http://www.apache.org/licenses/LICENSE-2.0
 
 Unless required by applicable law or agreed to in writing, software
 distributed under the License is distributed on an "AS IS" BASIS,
 WITHOUT WARRANTIES OR CONDITIONS OF ANY KIND, either express or implied.
 See the License for the specific language governing permissions and
 limitations under the License.
 */

#import <AdSupport/AdSupport.h>
#import "PrebidCache.h"
#import <sys/utsname.h>
#import <UIKit/UIKit.h>

#import "PBBidResponse.h"
#import "PBBidResponseDelegate.h"
#import "PBLogging.h"
#import "PBServerAdapter.h"
#import "PBServerFetcher.h"
#import "PBTargetingParams.h"
<<<<<<< HEAD
#import "PBServerRequestBuilder.h"

static NSString *const kAPNAdServerCacheIdKey = @"hb_cache_id";
=======
#import "PBException.h"

static NSString *const kAPNAdServerResponseKeyNoBid = @"nobid";
static NSString *const kAPNAdServerResponseKeyUUID = @"uuid";
static NSString *const kPrebidMobileVersion = @"0.1.1";
static NSString *const kAPNPrebidServerUrl = @"https://prebid.adnxs.com/pbs/v1/auction";
static NSString *const kRPPrebidServerUrl = @"https://prebid-server.rubiconproject.com/auction";
>>>>>>> 72456237
static NSTimeInterval const kAdTimeoutInterval = 360;

@interface PBServerAdapter ()

@property (nonatomic, strong) NSString *accountId;

@end

@implementation PBServerAdapter

- (nonnull instancetype)initWithAccountId:(nonnull NSString *)accountId {
    if (self = [super init]) {
        _accountId = accountId;
        _isSecure = TRUE;
        _shouldCacheLocal = TRUE;
        
    }
    return self;
}

- (void)requestBidsWithAdUnits:(nullable NSArray<PBAdUnit *> *)adUnits
                  withDelegate:(nonnull id<PBBidResponseDelegate>)delegate {
    
    NSURLRequest *request = [[PBServerRequestBuilder sharedInstance] buildRequest:adUnits withAccountId:self.accountId shouldCacheLocal:self.shouldCacheLocal withSecureParams:self.isSecure];
    
    __weak __typeof__(self) weakSelf = self;
    
    [[PBServerFetcher sharedInstance] makeBidRequest:request withCompletionHandler:^(NSDictionary *adUnitToBidsMap, NSError *error) {
        
        __typeof__(self) strongSelf = weakSelf;
        if (error) {
            [delegate didCompleteWithError:error];
            return;
        }
        for (NSString *adUnitId in [adUnitToBidsMap allKeys]) {
            NSArray *bidsArray = (NSArray *)[adUnitToBidsMap objectForKey:adUnitId];
            NSMutableArray *bidResponsesArray = [[NSMutableArray alloc] init];
            for (NSDictionary *bid in bidsArray) {
                PBBidResponse *bidResponse = [PBBidResponse bidResponseWithAdUnitId:adUnitId adServerTargeting:bid[@"ext"][@"prebid"][@"targeting"]];
                if (strongSelf.shouldCacheLocal == TRUE) {
                    NSString *cacheId = [[NSUUID UUID] UUIDString];
                    NSMutableDictionary *bidCopy = [bid mutableCopy];
                    NSMutableDictionary *adServerTargetingCopy = [bidCopy[@"ext"][@"prebid"][@"targeting"] mutableCopy];
                    if([adServerTargetingCopy valueForKey:kAPNAdServerCacheIdKey] == nil){
                        adServerTargetingCopy[kAPNAdServerCacheIdKey] = cacheId;
                    } 
                    NSMutableDictionary *extCopy = [bidCopy[@"ext"] mutableCopy];
                    NSMutableDictionary *prebidExtCopy = [bidCopy[@"ext"][@"prebid"] mutableCopy];
                    prebidExtCopy[@"targeting"] = adServerTargetingCopy;
                    extCopy[@"prebid"] = prebidExtCopy;
                    bidCopy[@"ext"] = extCopy;
                    [[PrebidCache globalCache] setObject:bidCopy forKey:cacheId withTimeoutInterval:kAdTimeoutInterval];
                    
                    bidResponse = [PBBidResponse bidResponseWithAdUnitId:adUnitId adServerTargeting:adServerTargetingCopy];
                }
                PBLogDebug(@"Bid Successful with rounded bid targeting keys are %@ for adUnit id is %@", bidResponse.customKeywords, adUnitId);
                [bidResponsesArray addObject:bidResponse];
            }
            [delegate didReceiveSuccessResponse:bidResponsesArray];
        }
    }];
}

<<<<<<< HEAD
=======
- (NSURLRequest *)buildRequestForAdUnits:(NSArray<PBAdUnit *> *)adUnits {
    NSURL *hostUrl = [self urlForHost:_host];
    if (hostUrl == nil) {
        @throw [PBException exceptionWithName:PBHostInvalidException];
    }
    NSMutableURLRequest *mutableRequest = [[NSMutableURLRequest alloc] initWithURL:hostUrl
                                                                       cachePolicy:NSURLRequestReloadIgnoringLocalCacheData
                                                                   timeoutInterval:1000];
    [mutableRequest setHTTPMethod:@"POST"];
    NSError *error;
    NSData *postData = [NSJSONSerialization dataWithJSONObject:[self requestBodyForAdUnits:adUnits]
                                                       options:kNilOptions
                                                         error:&error];
    if (!error) {
        [mutableRequest setHTTPBody:postData];
        return [mutableRequest copy];
    } else {
        return nil;
    }
}

- (NSDictionary *)requestBodyForAdUnits:(NSArray<PBAdUnit *> *)adUnits {
    NSMutableDictionary *requestDict = [[NSMutableDictionary alloc] init];

    if (self.primaryAdServer == PBPrimaryAdServerMoPub || self.primaryAdServer == PBPrimaryAdServerUnknown) {
        requestDict[@"cache_markup"] = @(1);
    }

    requestDict[@"sort_bids"] = @(1);
    // need this so DFP targeting keys aren't too long
    requestDict[@"max_key_length"] = @(20);
    requestDict[@"account_id"] = self.accountId;
    requestDict[@"tid"] = [[NSUUID UUID] UUIDString];
    requestDict[@"prebid_version"] = @"0.21.0-pre";

    requestDict[@"sdk"] = @{@"source": @"prebid-mobile",
                            @"version": kPrebidMobileVersion,
                            @"platform": @"iOS"};

    NSDictionary *user = [self user];
    if (user) {
        requestDict[@"user"] = user;
    }
    NSDictionary *device = [self device];
    if (device) {
        requestDict[@"device"] = device;
    }
    NSDictionary *appID = [self app];
    if (appID != nil) {
        requestDict[@"app"] = appID;
    }
    NSArray *keywords = [self keywords];
    if (keywords) {
        requestDict[@"keywords"] = keywords;
    }

    NSMutableArray *adUnitConfigs = [[NSMutableArray alloc] init];
    for (PBAdUnit *adUnit in adUnits) {
        NSMutableDictionary *adUnitConfig = [[NSMutableDictionary alloc] init];
        adUnitConfig[@"code"] = adUnit.identifier;
        
        NSMutableArray *sizeArray = [[NSMutableArray alloc] initWithCapacity:adUnit.adSizes.count];
        for (id size in adUnit.adSizes) {
            CGSize arSize = [size CGSizeValue];
            NSDictionary *sizeDict = [NSDictionary dictionaryWithObjectsAndKeys:@(arSize.width), @"w", @(arSize.height), @"h", nil];
            [sizeArray addObject:sizeDict];
        }
        adUnitConfig[@"sizes"] = sizeArray;
        
        adUnitConfig[@"config_id"] = adUnit.configId;
        [adUnitConfigs addObject:adUnitConfig];
    }
    requestDict[@"ad_units"] = adUnitConfigs;
    
    return [requestDict copy];
}

- (NSURL *)urlForHost:(PBServerHost)host {
    NSURL *url;
    switch (host) {
        case PBServerHostAppNexus:
            url = [NSURL URLWithString:kAPNPrebidServerUrl];
            break;
        case PBServerHostRubicon:
            url = [NSURL URLWithString:kRPPrebidServerUrl];
            break;
        default:
            url = nil;
            break;
    }
    
    return url;
}

- (NSDictionary *)user {
    NSMutableDictionary *userDict = [[NSMutableDictionary alloc] init];
    
    NSInteger ageValue = [[PBTargetingParams sharedInstance] age];
    if (ageValue > 0) {
        userDict[@"age"] = @(ageValue);
    }
    
    PBTargetingParamsGender genderValue = [[PBTargetingParams sharedInstance] gender];
    NSString *gender;
    switch (genderValue) {
        case PBTargetingParamsGenderMale:
            gender = @"M";
            break;
        case PBTargetingParamsGenderFemale:
            gender = @"F";
            break;
        default:
            gender = @"O";
            break;
    }
    userDict[@"gender"] = gender;
    
    NSString *language = [NSLocale preferredLanguages][0];
    if (language.length) {
        userDict[@"language"] = language;
    }
    
    return [userDict copy];
}

- (NSArray *)keywords {
    NSDictionary *customKeywords = [[PBTargetingParams sharedInstance] customKeywords];
    if (customKeywords.count < 1) {
        return nil;
    }
    
    NSMutableArray *kvSegmentsArray = [[NSMutableArray alloc] init];
    
    [customKeywords enumerateKeysAndObjectsUsingBlock:^(id key, id value, BOOL *stop) {
        NSString *stringKey = PBSConvertToNSString(key);
        NSArray *arrayValue = PBSConvertToNSArray(value);
        if (stringKey.length > 0 && arrayValue.count > 0) {
            [kvSegmentsArray addObject:@{ @"key": stringKey,
                                          @"value": arrayValue }];
        }
    }];
    return [kvSegmentsArray copy];
}

- (NSDictionary *)device {
    NSMutableDictionary *deviceDict = [[NSMutableDictionary alloc] init];
    
    NSString *userAgent = PBSUserAgent();
    if (userAgent) {
        deviceDict[@"ua"] = userAgent;
    }
    
    NSDictionary *geo = [self geo];
    if (geo) {
        deviceDict[@"geo"] = geo;
    }
    
    deviceDict[@"make"] = @"Apple";
    deviceDict[@"os"] = @"iOS";
    deviceDict[@"osv"] = [[UIDevice currentDevice] systemVersion];
    deviceDict[@"h"] = @([[UIScreen mainScreen] bounds].size.height);
    deviceDict[@"w"] = @([[UIScreen mainScreen] bounds].size.width);
    
    NSString *deviceModel = PBSDeviceModel();
    if (deviceModel) {
        deviceDict[@"model"] = deviceModel;
    }
    
    CTTelephonyNetworkInfo *netinfo = [[CTTelephonyNetworkInfo alloc] init];
    CTCarrier *carrier = [netinfo subscriberCellularProvider];
    
    if (carrier.carrierName.length > 0) {
        deviceDict[@"carrier"] = carrier.carrierName;
    }
    
    PBServerReachability *reachability = [PBServerReachability reachabilityForInternetConnection];
    PBSNetworkStatus status = [reachability currentReachabilityStatus];
    NSUInteger connectionType = 0;
    switch (status) {
        case PBSNetworkStatusReachableViaWiFi:
            connectionType = 1;
            break;
        case PBSNetworkStatusReachableViaWWAN:
            connectionType = 2;
            break;
        default:
            connectionType = 0;
            break;
    }
    deviceDict[@"connectiontype"] = @(connectionType);
    
    if (carrier.mobileCountryCode.length > 0 && carrier.mobileNetworkCode.length > 0) {
        deviceDict[@"mccmnc"] = [[carrier.mobileCountryCode stringByAppendingString:@"-"] stringByAppendingString:carrier.mobileNetworkCode];
    }
    
    // Limit ad tracking
    deviceDict[@"lmt"] = @(!PBSAdvertisingTrackingEnabled());
    
    NSString *deviceId = PBSUDID();
    if (deviceId) {
        deviceDict[@"ifa"] = deviceId;
    }
    
    NSInteger timeInMiliseconds = (NSInteger)[[NSDate date] timeIntervalSince1970];
    deviceDict[@"devtime"] = @(timeInMiliseconds);
    
    CGFloat pixelRatio = [[UIScreen mainScreen] scale];
    deviceDict[@"pxratio"] = @(pixelRatio);
    
    return [deviceDict copy];
}

- (NSDictionary *)geo {
    CLLocation *clLocation = [[PBTargetingParams sharedInstance] location];
    PBServerLocation *location;
    if (clLocation) {
        location = [PBServerLocation getLocationWithLatitude:clLocation.coordinate.latitude longitude:clLocation.coordinate.longitude timestamp:clLocation.timestamp horizontalAccuracy:clLocation.horizontalAccuracy];
    }
    if (location) {
        NSMutableDictionary *geoDict = [[NSMutableDictionary alloc] init];
        CGFloat latitude = location.latitude;
        CGFloat longitude = location.longitude;
        
        if (location.precision >= 0) {
            NSNumberFormatter *nf = [[self class] precisionNumberFormatter];
            nf.maximumFractionDigits = location.precision;
            nf.minimumFractionDigits = location.precision;
            geoDict[@"lat"] = [nf numberFromString:[NSString stringWithFormat:@"%f", location.latitude]];
            geoDict[@"lon"] = [nf numberFromString:[NSString stringWithFormat:@"%f", location.longitude]];
        } else {
            geoDict[@"lat"] = @(latitude);
            geoDict[@"lon"] = @(longitude);
        }
        
        NSDate *locationTimestamp = location.timestamp;
        NSTimeInterval ageInSeconds = -1.0 * [locationTimestamp timeIntervalSinceNow];
        NSInteger ageInMilliseconds = (NSInteger)(ageInSeconds * 1000);
        
        geoDict[@"lastfix"] = @(ageInMilliseconds);
        geoDict[@"accuracy"] = @((NSInteger)location.horizontalAccuracy);
        
        return [geoDict copy];
    } else {
        return nil;
    }
}

- (NSDictionary *)app {
    if ([[PBTargetingParams sharedInstance] itunesID] != nil) {
        NSString *itunesid = [[PBTargetingParams sharedInstance] itunesID];
        return @{ @"appid": itunesid, @"ver": kPrebidMobileVersion };
    } else {
        NSString *appId = [[NSBundle mainBundle] bundleIdentifier];
        if (appId == nil) {
            appId = @"";
        }
        return @{ @"bundle": appId, @"ver": kPrebidMobileVersion };
    }
}

+ (NSNumberFormatter *)precisionNumberFormatter {
    static dispatch_once_t precisionNumberFormatterToken;
    static NSNumberFormatter *precisionNumberFormatter;
    dispatch_once(&precisionNumberFormatterToken, ^{
        precisionNumberFormatter = [[NSNumberFormatter alloc] init];
        precisionNumberFormatter.locale = [NSLocale localeWithLocaleIdentifier:@"en_US"];
    });
    return precisionNumberFormatter;
}
>>>>>>> 72456237

@end<|MERGE_RESOLUTION|>--- conflicted
+++ resolved
@@ -24,19 +24,13 @@
 #import "PBServerAdapter.h"
 #import "PBServerFetcher.h"
 #import "PBTargetingParams.h"
-<<<<<<< HEAD
 #import "PBServerRequestBuilder.h"
+#import "PBException.h"
 
 static NSString *const kAPNAdServerCacheIdKey = @"hb_cache_id";
-=======
-#import "PBException.h"
 
-static NSString *const kAPNAdServerResponseKeyNoBid = @"nobid";
-static NSString *const kAPNAdServerResponseKeyUUID = @"uuid";
-static NSString *const kPrebidMobileVersion = @"0.1.1";
-static NSString *const kAPNPrebidServerUrl = @"https://prebid.adnxs.com/pbs/v1/auction";
+static NSString *const kAPNPrebidServerUrl = @"https://prebid.adnxs.com/pbs/v1/openrtb2/auction";
 static NSString *const kRPPrebidServerUrl = @"https://prebid-server.rubiconproject.com/auction";
->>>>>>> 72456237
 static NSTimeInterval const kAdTimeoutInterval = 360;
 
 @interface PBServerAdapter ()
@@ -59,6 +53,13 @@
 
 - (void)requestBidsWithAdUnits:(nullable NSArray<PBAdUnit *> *)adUnits
                   withDelegate:(nonnull id<PBBidResponseDelegate>)delegate {
+    
+    NSURL *hostUrl = [self urlForHost:_host];
+    if (hostUrl == nil) {
+        @throw [PBException exceptionWithName:PBHostInvalidException];
+    }
+    
+    [[PBServerRequestBuilder sharedInstance] setHostURL:hostUrl];
     
     NSURLRequest *request = [[PBServerRequestBuilder sharedInstance] buildRequest:adUnits withAccountId:self.accountId shouldCacheLocal:self.shouldCacheLocal withSecureParams:self.isSecure];
     
@@ -100,84 +101,7 @@
     }];
 }
 
-<<<<<<< HEAD
-=======
-- (NSURLRequest *)buildRequestForAdUnits:(NSArray<PBAdUnit *> *)adUnits {
-    NSURL *hostUrl = [self urlForHost:_host];
-    if (hostUrl == nil) {
-        @throw [PBException exceptionWithName:PBHostInvalidException];
-    }
-    NSMutableURLRequest *mutableRequest = [[NSMutableURLRequest alloc] initWithURL:hostUrl
-                                                                       cachePolicy:NSURLRequestReloadIgnoringLocalCacheData
-                                                                   timeoutInterval:1000];
-    [mutableRequest setHTTPMethod:@"POST"];
-    NSError *error;
-    NSData *postData = [NSJSONSerialization dataWithJSONObject:[self requestBodyForAdUnits:adUnits]
-                                                       options:kNilOptions
-                                                         error:&error];
-    if (!error) {
-        [mutableRequest setHTTPBody:postData];
-        return [mutableRequest copy];
-    } else {
-        return nil;
-    }
-}
 
-- (NSDictionary *)requestBodyForAdUnits:(NSArray<PBAdUnit *> *)adUnits {
-    NSMutableDictionary *requestDict = [[NSMutableDictionary alloc] init];
-
-    if (self.primaryAdServer == PBPrimaryAdServerMoPub || self.primaryAdServer == PBPrimaryAdServerUnknown) {
-        requestDict[@"cache_markup"] = @(1);
-    }
-
-    requestDict[@"sort_bids"] = @(1);
-    // need this so DFP targeting keys aren't too long
-    requestDict[@"max_key_length"] = @(20);
-    requestDict[@"account_id"] = self.accountId;
-    requestDict[@"tid"] = [[NSUUID UUID] UUIDString];
-    requestDict[@"prebid_version"] = @"0.21.0-pre";
-
-    requestDict[@"sdk"] = @{@"source": @"prebid-mobile",
-                            @"version": kPrebidMobileVersion,
-                            @"platform": @"iOS"};
-
-    NSDictionary *user = [self user];
-    if (user) {
-        requestDict[@"user"] = user;
-    }
-    NSDictionary *device = [self device];
-    if (device) {
-        requestDict[@"device"] = device;
-    }
-    NSDictionary *appID = [self app];
-    if (appID != nil) {
-        requestDict[@"app"] = appID;
-    }
-    NSArray *keywords = [self keywords];
-    if (keywords) {
-        requestDict[@"keywords"] = keywords;
-    }
-
-    NSMutableArray *adUnitConfigs = [[NSMutableArray alloc] init];
-    for (PBAdUnit *adUnit in adUnits) {
-        NSMutableDictionary *adUnitConfig = [[NSMutableDictionary alloc] init];
-        adUnitConfig[@"code"] = adUnit.identifier;
-        
-        NSMutableArray *sizeArray = [[NSMutableArray alloc] initWithCapacity:adUnit.adSizes.count];
-        for (id size in adUnit.adSizes) {
-            CGSize arSize = [size CGSizeValue];
-            NSDictionary *sizeDict = [NSDictionary dictionaryWithObjectsAndKeys:@(arSize.width), @"w", @(arSize.height), @"h", nil];
-            [sizeArray addObject:sizeDict];
-        }
-        adUnitConfig[@"sizes"] = sizeArray;
-        
-        adUnitConfig[@"config_id"] = adUnit.configId;
-        [adUnitConfigs addObject:adUnitConfig];
-    }
-    requestDict[@"ad_units"] = adUnitConfigs;
-    
-    return [requestDict copy];
-}
 
 - (NSURL *)urlForHost:(PBServerHost)host {
     NSURL *url;
@@ -196,181 +120,4 @@
     return url;
 }
 
-- (NSDictionary *)user {
-    NSMutableDictionary *userDict = [[NSMutableDictionary alloc] init];
-    
-    NSInteger ageValue = [[PBTargetingParams sharedInstance] age];
-    if (ageValue > 0) {
-        userDict[@"age"] = @(ageValue);
-    }
-    
-    PBTargetingParamsGender genderValue = [[PBTargetingParams sharedInstance] gender];
-    NSString *gender;
-    switch (genderValue) {
-        case PBTargetingParamsGenderMale:
-            gender = @"M";
-            break;
-        case PBTargetingParamsGenderFemale:
-            gender = @"F";
-            break;
-        default:
-            gender = @"O";
-            break;
-    }
-    userDict[@"gender"] = gender;
-    
-    NSString *language = [NSLocale preferredLanguages][0];
-    if (language.length) {
-        userDict[@"language"] = language;
-    }
-    
-    return [userDict copy];
-}
-
-- (NSArray *)keywords {
-    NSDictionary *customKeywords = [[PBTargetingParams sharedInstance] customKeywords];
-    if (customKeywords.count < 1) {
-        return nil;
-    }
-    
-    NSMutableArray *kvSegmentsArray = [[NSMutableArray alloc] init];
-    
-    [customKeywords enumerateKeysAndObjectsUsingBlock:^(id key, id value, BOOL *stop) {
-        NSString *stringKey = PBSConvertToNSString(key);
-        NSArray *arrayValue = PBSConvertToNSArray(value);
-        if (stringKey.length > 0 && arrayValue.count > 0) {
-            [kvSegmentsArray addObject:@{ @"key": stringKey,
-                                          @"value": arrayValue }];
-        }
-    }];
-    return [kvSegmentsArray copy];
-}
-
-- (NSDictionary *)device {
-    NSMutableDictionary *deviceDict = [[NSMutableDictionary alloc] init];
-    
-    NSString *userAgent = PBSUserAgent();
-    if (userAgent) {
-        deviceDict[@"ua"] = userAgent;
-    }
-    
-    NSDictionary *geo = [self geo];
-    if (geo) {
-        deviceDict[@"geo"] = geo;
-    }
-    
-    deviceDict[@"make"] = @"Apple";
-    deviceDict[@"os"] = @"iOS";
-    deviceDict[@"osv"] = [[UIDevice currentDevice] systemVersion];
-    deviceDict[@"h"] = @([[UIScreen mainScreen] bounds].size.height);
-    deviceDict[@"w"] = @([[UIScreen mainScreen] bounds].size.width);
-    
-    NSString *deviceModel = PBSDeviceModel();
-    if (deviceModel) {
-        deviceDict[@"model"] = deviceModel;
-    }
-    
-    CTTelephonyNetworkInfo *netinfo = [[CTTelephonyNetworkInfo alloc] init];
-    CTCarrier *carrier = [netinfo subscriberCellularProvider];
-    
-    if (carrier.carrierName.length > 0) {
-        deviceDict[@"carrier"] = carrier.carrierName;
-    }
-    
-    PBServerReachability *reachability = [PBServerReachability reachabilityForInternetConnection];
-    PBSNetworkStatus status = [reachability currentReachabilityStatus];
-    NSUInteger connectionType = 0;
-    switch (status) {
-        case PBSNetworkStatusReachableViaWiFi:
-            connectionType = 1;
-            break;
-        case PBSNetworkStatusReachableViaWWAN:
-            connectionType = 2;
-            break;
-        default:
-            connectionType = 0;
-            break;
-    }
-    deviceDict[@"connectiontype"] = @(connectionType);
-    
-    if (carrier.mobileCountryCode.length > 0 && carrier.mobileNetworkCode.length > 0) {
-        deviceDict[@"mccmnc"] = [[carrier.mobileCountryCode stringByAppendingString:@"-"] stringByAppendingString:carrier.mobileNetworkCode];
-    }
-    
-    // Limit ad tracking
-    deviceDict[@"lmt"] = @(!PBSAdvertisingTrackingEnabled());
-    
-    NSString *deviceId = PBSUDID();
-    if (deviceId) {
-        deviceDict[@"ifa"] = deviceId;
-    }
-    
-    NSInteger timeInMiliseconds = (NSInteger)[[NSDate date] timeIntervalSince1970];
-    deviceDict[@"devtime"] = @(timeInMiliseconds);
-    
-    CGFloat pixelRatio = [[UIScreen mainScreen] scale];
-    deviceDict[@"pxratio"] = @(pixelRatio);
-    
-    return [deviceDict copy];
-}
-
-- (NSDictionary *)geo {
-    CLLocation *clLocation = [[PBTargetingParams sharedInstance] location];
-    PBServerLocation *location;
-    if (clLocation) {
-        location = [PBServerLocation getLocationWithLatitude:clLocation.coordinate.latitude longitude:clLocation.coordinate.longitude timestamp:clLocation.timestamp horizontalAccuracy:clLocation.horizontalAccuracy];
-    }
-    if (location) {
-        NSMutableDictionary *geoDict = [[NSMutableDictionary alloc] init];
-        CGFloat latitude = location.latitude;
-        CGFloat longitude = location.longitude;
-        
-        if (location.precision >= 0) {
-            NSNumberFormatter *nf = [[self class] precisionNumberFormatter];
-            nf.maximumFractionDigits = location.precision;
-            nf.minimumFractionDigits = location.precision;
-            geoDict[@"lat"] = [nf numberFromString:[NSString stringWithFormat:@"%f", location.latitude]];
-            geoDict[@"lon"] = [nf numberFromString:[NSString stringWithFormat:@"%f", location.longitude]];
-        } else {
-            geoDict[@"lat"] = @(latitude);
-            geoDict[@"lon"] = @(longitude);
-        }
-        
-        NSDate *locationTimestamp = location.timestamp;
-        NSTimeInterval ageInSeconds = -1.0 * [locationTimestamp timeIntervalSinceNow];
-        NSInteger ageInMilliseconds = (NSInteger)(ageInSeconds * 1000);
-        
-        geoDict[@"lastfix"] = @(ageInMilliseconds);
-        geoDict[@"accuracy"] = @((NSInteger)location.horizontalAccuracy);
-        
-        return [geoDict copy];
-    } else {
-        return nil;
-    }
-}
-
-- (NSDictionary *)app {
-    if ([[PBTargetingParams sharedInstance] itunesID] != nil) {
-        NSString *itunesid = [[PBTargetingParams sharedInstance] itunesID];
-        return @{ @"appid": itunesid, @"ver": kPrebidMobileVersion };
-    } else {
-        NSString *appId = [[NSBundle mainBundle] bundleIdentifier];
-        if (appId == nil) {
-            appId = @"";
-        }
-        return @{ @"bundle": appId, @"ver": kPrebidMobileVersion };
-    }
-}
-
-+ (NSNumberFormatter *)precisionNumberFormatter {
-    static dispatch_once_t precisionNumberFormatterToken;
-    static NSNumberFormatter *precisionNumberFormatter;
-    dispatch_once(&precisionNumberFormatterToken, ^{
-        precisionNumberFormatter = [[NSNumberFormatter alloc] init];
-        precisionNumberFormatter.locale = [NSLocale localeWithLocaleIdentifier:@"en_US"];
-    });
-    return precisionNumberFormatter;
-}
->>>>>>> 72456237
-
 @end