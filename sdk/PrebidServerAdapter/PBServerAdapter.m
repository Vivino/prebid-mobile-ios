--- conflicted
+++ resolved
@@ -34,27 +34,21 @@
 static NSString *const kAPNAdServerResponseKeyNoBid = @"nobid";
 static NSString *const kAPNAdServerResponseKeyUUID = @"uuid";
 static NSString *const kPrebidMobileVersion = @"0.1.1";
-<<<<<<< HEAD
 static NSString *const kAPNPrebidServerUrl = @"https://prebid.adnxs.com/pbs/v1/auction";
 static NSString *const kRPPrebidServerUrl = @"https://prebid-server.rubiconproject.com/auction";
-=======
 static NSTimeInterval const kAdTimeoutInterval = 360;
->>>>>>> 064fcdac
 
 @interface PBServerAdapter ()
 
 @property (nonatomic, strong) NSString *accountId;
-@property (nonatomic, strong) NSURL *hostUrl;
 
 @end
 
 @implementation PBServerAdapter
 
-- (nonnull instancetype)initWithAccountId:(nonnull NSString *)accountId
-                                 withHost:(PBServerHost)host {
+- (nonnull instancetype)initWithAccountId:(nonnull NSString *)accountId {
     if (self = [super init]) {
         _accountId = accountId;
-        _hostUrl = [self urlForHost:host];
     }
     return self;
 }
@@ -95,10 +89,11 @@
 }
 
 - (NSURLRequest *)buildRequestForAdUnits:(NSArray<PBAdUnit *> *)adUnits {
-    if (_hostUrl == nil) {
+    NSURL *hostUrl = [self urlForHost:_host];
+    if (hostUrl == nil) {
         @throw [PBException exceptionWithName:PBHostInvalidException];
     }
-    NSMutableURLRequest *mutableRequest = [[NSMutableURLRequest alloc] initWithURL:_hostUrl
+    NSMutableURLRequest *mutableRequest = [[NSMutableURLRequest alloc] initWithURL:hostUrl
                                                                        cachePolicy:NSURLRequestReloadIgnoringLocalCacheData
                                                                    timeoutInterval:1000];
     [mutableRequest setHTTPMethod:@"POST"];
