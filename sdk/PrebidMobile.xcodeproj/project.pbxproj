// !$*UTF8*$!
{
	archiveVersion = 1;
	classes = {
	};
	objectVersion = 46;
	objects = {

/* Begin PBXBuildFile section */
<<<<<<< HEAD
		606A4299202005C400492433 /* ReadMe.md in Resources */ = {isa = PBXBuildFile; fileRef = 606A4298202005C400492433 /* ReadMe.md */; };
		606A42A42020FD4600492433 /* PBServerRequestBuilder.h in Headers */ = {isa = PBXBuildFile; fileRef = 606A42A22020FD4600492433 /* PBServerRequestBuilder.h */; };
		606A42A52020FD4600492433 /* PBServerRequestBuilder.m in Sources */ = {isa = PBXBuildFile; fileRef = 606A42A32020FD4600492433 /* PBServerRequestBuilder.m */; };
		606A42A62020FD4600492433 /* PBServerRequestBuilder.m in Sources */ = {isa = PBXBuildFile; fileRef = 606A42A32020FD4600492433 /* PBServerRequestBuilder.m */; };
=======
		B40B92AF1FCCC5E300A676A8 /* PBHost.h in Headers */ = {isa = PBXBuildFile; fileRef = B40B92AD1FCCC5E300A676A8 /* PBHost.h */; settings = {ATTRIBUTES = (Public, ); }; };
		B455F9011FE460E3005D6261 /* PBBidManager.h in Headers */ = {isa = PBXBuildFile; fileRef = C2B16E281EE1BEA6006304C0 /* PBBidManager.h */; settings = {ATTRIBUTES = (Public, ); }; };
>>>>>>> 72456237
		C210FE321FBDF0440010B588 /* PrebidURLProtocol.h in Headers */ = {isa = PBXBuildFile; fileRef = C210FE301FBDF0440010B588 /* PrebidURLProtocol.h */; };
		C210FE331FBDF0440010B588 /* PrebidURLProtocol.m in Sources */ = {isa = PBXBuildFile; fileRef = C210FE311FBDF0440010B588 /* PrebidURLProtocol.m */; };
		C210FE381FC3375D0010B588 /* PrebidCache.h in Headers */ = {isa = PBXBuildFile; fileRef = C210FE361FC3375D0010B588 /* PrebidCache.h */; };
		C210FE391FC3375D0010B588 /* PrebidCache.m in Sources */ = {isa = PBXBuildFile; fileRef = C210FE371FC3375D0010B588 /* PrebidCache.m */; };
		C22E7CE61EE70E19007B31F4 /* NSTimer+Extension.m in Sources */ = {isa = PBXBuildFile; fileRef = C2B16E501EE1BEC4006304C0 /* NSTimer+Extension.m */; };
		C23386D21EE5DBFB002FD404 /* PrebidMobile.h in Headers */ = {isa = PBXBuildFile; fileRef = C23386D01EE5DBFB002FD404 /* PrebidMobile.h */; settings = {ATTRIBUTES = (Public, ); }; };
		C23386D31EE5DBFB002FD404 /* PrebidMobile.m in Sources */ = {isa = PBXBuildFile; fileRef = C23386D11EE5DBFB002FD404 /* PrebidMobile.m */; };
		C23386D61EE5DC95002FD404 /* PBAdUnit.h in Headers */ = {isa = PBXBuildFile; fileRef = C23386D41EE5DC95002FD404 /* PBAdUnit.h */; settings = {ATTRIBUTES = (Public, ); }; };
		C23386D71EE5DC95002FD404 /* PBAdUnit.m in Sources */ = {isa = PBXBuildFile; fileRef = C23386D51EE5DC95002FD404 /* PBAdUnit.m */; };
		C23386DA1EE5DCDB002FD404 /* PBServerAdapter.h in Headers */ = {isa = PBXBuildFile; fileRef = C23386D81EE5DCDB002FD404 /* PBServerAdapter.h */; settings = {ATTRIBUTES = (Public, ); }; };
		C23386DB1EE5DCDB002FD404 /* PBServerAdapter.m in Sources */ = {isa = PBXBuildFile; fileRef = C23386D91EE5DCDB002FD404 /* PBServerAdapter.m */; };
		C23FCCEA1EE5E3F500CFFEF0 /* PBLogging.h in Headers */ = {isa = PBXBuildFile; fileRef = C23FCCE81EE5E3F500CFFEF0 /* PBLogging.h */; settings = {ATTRIBUTES = (Public, ); }; };
		C23FCCEB1EE5E3F500CFFEF0 /* PBLogging.m in Sources */ = {isa = PBXBuildFile; fileRef = C23FCCE91EE5E3F500CFFEF0 /* PBLogging.m */; };
		C23FCCEE1EE5E41E00CFFEF0 /* PBLogManager.h in Headers */ = {isa = PBXBuildFile; fileRef = C23FCCEC1EE5E41E00CFFEF0 /* PBLogManager.h */; settings = {ATTRIBUTES = (Public, ); }; };
		C23FCCEF1EE5E41E00CFFEF0 /* PBLogManager.m in Sources */ = {isa = PBXBuildFile; fileRef = C23FCCED1EE5E41E00CFFEF0 /* PBLogManager.m */; };
		C24B78C41EE7467E0045B454 /* NSObject+Prebid.h in Headers */ = {isa = PBXBuildFile; fileRef = C24B78C21EE7467E0045B454 /* NSObject+Prebid.h */; };
		C24B78C51EE7467E0045B454 /* NSObject+Prebid.m in Sources */ = {isa = PBXBuildFile; fileRef = C24B78C31EE7467E0045B454 /* NSObject+Prebid.m */; };
		C281E1811EE5EAF700F2F4A9 /* PrebidMobile.framework in Frameworks */ = {isa = PBXBuildFile; fileRef = C2B16E1B1EE1BE69006304C0 /* PrebidMobile.framework */; };
		C281E1991EE5F2AD00F2F4A9 /* PBAdUnitTests.m in Sources */ = {isa = PBXBuildFile; fileRef = C281E1941EE5F2AD00F2F4A9 /* PBAdUnitTests.m */; };
		C281E19A1EE5F2AD00F2F4A9 /* PBBidManagerTests.m in Sources */ = {isa = PBXBuildFile; fileRef = C281E1951EE5F2AD00F2F4A9 /* PBBidManagerTests.m */; };
		C281E19B1EE5F2AD00F2F4A9 /* PBBidResponseTests.m in Sources */ = {isa = PBXBuildFile; fileRef = C281E1961EE5F2AD00F2F4A9 /* PBBidResponseTests.m */; };
		C281E19D1EE5F2AD00F2F4A9 /* PBTargetingParamsTests.m in Sources */ = {isa = PBXBuildFile; fileRef = C281E1981EE5F2AD00F2F4A9 /* PBTargetingParamsTests.m */; };
		C281E1A91EE5F2DA00F2F4A9 /* pbs_request.json in Resources */ = {isa = PBXBuildFile; fileRef = C281E19F1EE5F2DA00F2F4A9 /* pbs_request.json */; };
		C281E1AA1EE5F2DA00F2F4A9 /* pbs_response.json in Resources */ = {isa = PBXBuildFile; fileRef = C281E1A01EE5F2DA00F2F4A9 /* pbs_response.json */; };
		C281E1AB1EE5F2DA00F2F4A9 /* PCKeywordsManagerPriceIntervals.txt in Resources */ = {isa = PBXBuildFile; fileRef = C281E1A11EE5F2DA00F2F4A9 /* PCKeywordsManagerPriceIntervals.txt */; };
		C281E1AC1EE5F2DA00F2F4A9 /* ANHTTPStubbingManager.m in Sources */ = {isa = PBXBuildFile; fileRef = C281E1A41EE5F2DA00F2F4A9 /* ANHTTPStubbingManager.m */; };
		C281E1AD1EE5F2DA00F2F4A9 /* ANHTTPStubURLProtocol.m in Sources */ = {isa = PBXBuildFile; fileRef = C281E1A61EE5F2DA00F2F4A9 /* ANHTTPStubURLProtocol.m */; };
		C281E1AE1EE5F2DA00F2F4A9 /* ANURLConnectionStub.m in Sources */ = {isa = PBXBuildFile; fileRef = C281E1A81EE5F2DA00F2F4A9 /* ANURLConnectionStub.m */; };
		C281E1B21EE5F2E500F2F4A9 /* PBMockServerAdapter.m in Sources */ = {isa = PBXBuildFile; fileRef = C281E1B11EE5F2E500F2F4A9 /* PBMockServerAdapter.m */; };
		C29238D91F3E38D100217075 /* PBServerAdapterTests.m in Sources */ = {isa = PBXBuildFile; fileRef = C29238D81F3E38D100217075 /* PBServerAdapterTests.m */; };
		C2B16E341EE1BEA6006304C0 /* PBBannerAdUnit.h in Headers */ = {isa = PBXBuildFile; fileRef = C2B16E261EE1BEA6006304C0 /* PBBannerAdUnit.h */; settings = {ATTRIBUTES = (Public, ); }; };
		C2B16E351EE1BEA6006304C0 /* PBBannerAdUnit.m in Sources */ = {isa = PBXBuildFile; fileRef = C2B16E271EE1BEA6006304C0 /* PBBannerAdUnit.m */; };
		C2B16E371EE1BEA6006304C0 /* PBBidManager.m in Sources */ = {isa = PBXBuildFile; fileRef = C2B16E291EE1BEA6006304C0 /* PBBidManager.m */; };
		C2B16E381EE1BEA6006304C0 /* PBBidResponseDelegate.h in Headers */ = {isa = PBXBuildFile; fileRef = C2B16E2A1EE1BEA6006304C0 /* PBBidResponseDelegate.h */; settings = {ATTRIBUTES = (Public, ); }; };
		C2B16E391EE1BEA6006304C0 /* PBException.h in Headers */ = {isa = PBXBuildFile; fileRef = C2B16E2B1EE1BEA6006304C0 /* PBException.h */; settings = {ATTRIBUTES = (Public, ); }; };
		C2B16E3A1EE1BEA6006304C0 /* PBException.m in Sources */ = {isa = PBXBuildFile; fileRef = C2B16E2C1EE1BEA6006304C0 /* PBException.m */; };
		C2B16E3B1EE1BEA6006304C0 /* PBInterstitialAdUnit.h in Headers */ = {isa = PBXBuildFile; fileRef = C2B16E2D1EE1BEA6006304C0 /* PBInterstitialAdUnit.h */; settings = {ATTRIBUTES = (Public, ); }; };
		C2B16E3C1EE1BEA6006304C0 /* PBInterstitialAdUnit.m in Sources */ = {isa = PBXBuildFile; fileRef = C2B16E2E1EE1BEA6006304C0 /* PBInterstitialAdUnit.m */; };
		C2B16E3D1EE1BEA6006304C0 /* PBKeywordsManager.h in Headers */ = {isa = PBXBuildFile; fileRef = C2B16E2F1EE1BEA6006304C0 /* PBKeywordsManager.h */; settings = {ATTRIBUTES = (Public, ); }; };
		C2B16E3E1EE1BEA6006304C0 /* PBKeywordsManager.m in Sources */ = {isa = PBXBuildFile; fileRef = C2B16E301EE1BEA6006304C0 /* PBKeywordsManager.m */; };
		C2B16E3F1EE1BEA6006304C0 /* PBTargetingParams.h in Headers */ = {isa = PBXBuildFile; fileRef = C2B16E311EE1BEA6006304C0 /* PBTargetingParams.h */; settings = {ATTRIBUTES = (Public, ); }; };
		C2B16E401EE1BEA6006304C0 /* PBTargetingParams.m in Sources */ = {isa = PBXBuildFile; fileRef = C2B16E321EE1BEA6006304C0 /* PBTargetingParams.m */; };
		C2B16E481EE1BEB6006304C0 /* PBBidResponse.h in Headers */ = {isa = PBXBuildFile; fileRef = C2B16E441EE1BEB6006304C0 /* PBBidResponse.h */; settings = {ATTRIBUTES = (Public, ); }; };
		C2B16E491EE1BEB6006304C0 /* PBBidResponse.m in Sources */ = {isa = PBXBuildFile; fileRef = C2B16E451EE1BEB6006304C0 /* PBBidResponse.m */; };
		C2B16E561EE1BEC4006304C0 /* NSDictionary+Extension.m in Sources */ = {isa = PBXBuildFile; fileRef = C2B16E4C1EE1BEC4006304C0 /* NSDictionary+Extension.m */; };
		C2B16E581EE1BEC4006304C0 /* NSString+Extension.m in Sources */ = {isa = PBXBuildFile; fileRef = C2B16E4E1EE1BEC4006304C0 /* NSString+Extension.m */; };
		C2B16E981EE1BF1A006304C0 /* PBServerFetcher.h in Headers */ = {isa = PBXBuildFile; fileRef = C2B16E8C1EE1BF1A006304C0 /* PBServerFetcher.h */; };
		C2B16E991EE1BF1A006304C0 /* PBServerFetcher.m in Sources */ = {isa = PBXBuildFile; fileRef = C2B16E8D1EE1BF1A006304C0 /* PBServerFetcher.m */; };
		C2B16E9B1EE1BF1A006304C0 /* PBServerGlobal.h in Headers */ = {isa = PBXBuildFile; fileRef = C2B16E8F1EE1BF1A006304C0 /* PBServerGlobal.h */; };
		C2B16E9C1EE1BF1A006304C0 /* PBServerGlobal.m in Sources */ = {isa = PBXBuildFile; fileRef = C2B16E901EE1BF1A006304C0 /* PBServerGlobal.m */; };
		C2B16E9D1EE1BF1A006304C0 /* PBServerLocation.h in Headers */ = {isa = PBXBuildFile; fileRef = C2B16E911EE1BF1A006304C0 /* PBServerLocation.h */; };
		C2B16E9E1EE1BF1A006304C0 /* PBServerLocation.m in Sources */ = {isa = PBXBuildFile; fileRef = C2B16E921EE1BF1A006304C0 /* PBServerLocation.m */; };
		C2B16E9F1EE1BF1A006304C0 /* PBServerReachability.h in Headers */ = {isa = PBXBuildFile; fileRef = C2B16E931EE1BF1A006304C0 /* PBServerReachability.h */; };
		C2B16EA01EE1BF1A006304C0 /* PBServerReachability.m in Sources */ = {isa = PBXBuildFile; fileRef = C2B16E941EE1BF1A006304C0 /* PBServerReachability.m */; };
		C2B174711EE1E3AC006304C0 /* CoreGraphics.framework in Frameworks */ = {isa = PBXBuildFile; fileRef = C2B1746D1EE1E3AC006304C0 /* CoreGraphics.framework */; };
		C2B174721EE1E3AC006304C0 /* CoreLocation.framework in Frameworks */ = {isa = PBXBuildFile; fileRef = C2B1746E1EE1E3AC006304C0 /* CoreLocation.framework */; };
		C2B174731EE1E3AC006304C0 /* CoreMedia.framework in Frameworks */ = {isa = PBXBuildFile; fileRef = C2B1746F1EE1E3AC006304C0 /* CoreMedia.framework */; };
		C2B174741EE1E3AC006304C0 /* CoreTelephony.framework in Frameworks */ = {isa = PBXBuildFile; fileRef = C2B174701EE1E3AC006304C0 /* CoreTelephony.framework */; };
		C2B174761EE1E3B6006304C0 /* Foundation.framework in Frameworks */ = {isa = PBXBuildFile; fileRef = C2B174751EE1E3B6006304C0 /* Foundation.framework */; };
		C2B174781EE1E3BC006304C0 /* MediaPlayer.framework in Frameworks */ = {isa = PBXBuildFile; fileRef = C2B174771EE1E3BC006304C0 /* MediaPlayer.framework */; };
		C2B1747A1EE1E3C3006304C0 /* UIKit.framework in Frameworks */ = {isa = PBXBuildFile; fileRef = C2B174791EE1E3C3006304C0 /* UIKit.framework */; };
		C2B1747C1EE1E3C9006304C0 /* SystemConfiguration.framework in Frameworks */ = {isa = PBXBuildFile; fileRef = C2B1747B1EE1E3C9006304C0 /* SystemConfiguration.framework */; };
		C2B1747E1EE1E3CE006304C0 /* QuartzCore.framework in Frameworks */ = {isa = PBXBuildFile; fileRef = C2B1747D1EE1E3CE006304C0 /* QuartzCore.framework */; };
/* End PBXBuildFile section */

/* Begin PBXContainerItemProxy section */
		C281E1821EE5EAF700F2F4A9 /* PBXContainerItemProxy */ = {
			isa = PBXContainerItemProxy;
			containerPortal = C2B16E121EE1BE69006304C0 /* Project object */;
			proxyType = 1;
			remoteGlobalIDString = C2B16E1A1EE1BE69006304C0;
			remoteInfo = PrebidMobile;
		};
/* End PBXContainerItemProxy section */

/* Begin PBXFileReference section */
<<<<<<< HEAD
		606A4298202005C400492433 /* ReadMe.md */ = {isa = PBXFileReference; lastKnownFileType = net.daringfireball.markdown; path = ReadMe.md; sourceTree = "<group>"; };
		606A42A22020FD4600492433 /* PBServerRequestBuilder.h */ = {isa = PBXFileReference; lastKnownFileType = sourcecode.c.h; path = PBServerRequestBuilder.h; sourceTree = "<group>"; };
		606A42A32020FD4600492433 /* PBServerRequestBuilder.m */ = {isa = PBXFileReference; lastKnownFileType = sourcecode.c.objc; path = PBServerRequestBuilder.m; sourceTree = "<group>"; };
=======
		B40B92AD1FCCC5E300A676A8 /* PBHost.h */ = {isa = PBXFileReference; lastKnownFileType = sourcecode.c.h; path = PBHost.h; sourceTree = "<group>"; };
>>>>>>> 72456237
		C210FE301FBDF0440010B588 /* PrebidURLProtocol.h */ = {isa = PBXFileReference; lastKnownFileType = sourcecode.c.h; path = PrebidURLProtocol.h; sourceTree = "<group>"; };
		C210FE311FBDF0440010B588 /* PrebidURLProtocol.m */ = {isa = PBXFileReference; lastKnownFileType = sourcecode.c.objc; path = PrebidURLProtocol.m; sourceTree = "<group>"; };
		C210FE361FC3375D0010B588 /* PrebidCache.h */ = {isa = PBXFileReference; lastKnownFileType = sourcecode.c.h; path = PrebidCache.h; sourceTree = "<group>"; };
		C210FE371FC3375D0010B588 /* PrebidCache.m */ = {isa = PBXFileReference; lastKnownFileType = sourcecode.c.objc; path = PrebidCache.m; sourceTree = "<group>"; };
		C23386D01EE5DBFB002FD404 /* PrebidMobile.h */ = {isa = PBXFileReference; fileEncoding = 4; lastKnownFileType = sourcecode.c.h; path = PrebidMobile.h; sourceTree = "<group>"; };
		C23386D11EE5DBFB002FD404 /* PrebidMobile.m */ = {isa = PBXFileReference; fileEncoding = 4; lastKnownFileType = sourcecode.c.objc; path = PrebidMobile.m; sourceTree = "<group>"; };
		C23386D41EE5DC95002FD404 /* PBAdUnit.h */ = {isa = PBXFileReference; fileEncoding = 4; lastKnownFileType = sourcecode.c.h; path = PBAdUnit.h; sourceTree = "<group>"; };
		C23386D51EE5DC95002FD404 /* PBAdUnit.m */ = {isa = PBXFileReference; fileEncoding = 4; lastKnownFileType = sourcecode.c.objc; path = PBAdUnit.m; sourceTree = "<group>"; };
		C23386D81EE5DCDB002FD404 /* PBServerAdapter.h */ = {isa = PBXFileReference; fileEncoding = 4; lastKnownFileType = sourcecode.c.h; path = PBServerAdapter.h; sourceTree = "<group>"; };
		C23386D91EE5DCDB002FD404 /* PBServerAdapter.m */ = {isa = PBXFileReference; fileEncoding = 4; lastKnownFileType = sourcecode.c.objc; path = PBServerAdapter.m; sourceTree = "<group>"; };
		C23FCCE81EE5E3F500CFFEF0 /* PBLogging.h */ = {isa = PBXFileReference; fileEncoding = 4; lastKnownFileType = sourcecode.c.h; path = PBLogging.h; sourceTree = "<group>"; };
		C23FCCE91EE5E3F500CFFEF0 /* PBLogging.m */ = {isa = PBXFileReference; fileEncoding = 4; lastKnownFileType = sourcecode.c.objc; path = PBLogging.m; sourceTree = "<group>"; };
		C23FCCEC1EE5E41E00CFFEF0 /* PBLogManager.h */ = {isa = PBXFileReference; fileEncoding = 4; lastKnownFileType = sourcecode.c.h; path = PBLogManager.h; sourceTree = "<group>"; };
		C23FCCED1EE5E41E00CFFEF0 /* PBLogManager.m */ = {isa = PBXFileReference; fileEncoding = 4; lastKnownFileType = sourcecode.c.objc; path = PBLogManager.m; sourceTree = "<group>"; };
		C23FCD501EE5EA6D00CFFEF0 /* XCTest.framework */ = {isa = PBXFileReference; lastKnownFileType = wrapper.framework; name = XCTest.framework; path = Platforms/iPhoneOS.platform/Developer/Library/Frameworks/XCTest.framework; sourceTree = DEVELOPER_DIR; };
		C24B78C21EE7467E0045B454 /* NSObject+Prebid.h */ = {isa = PBXFileReference; fileEncoding = 4; lastKnownFileType = sourcecode.c.h; path = "NSObject+Prebid.h"; sourceTree = "<group>"; };
		C24B78C31EE7467E0045B454 /* NSObject+Prebid.m */ = {isa = PBXFileReference; fileEncoding = 4; lastKnownFileType = sourcecode.c.objc; path = "NSObject+Prebid.m"; sourceTree = "<group>"; };
		C281E17C1EE5EAF700F2F4A9 /* PrebidMobileTests.xctest */ = {isa = PBXFileReference; explicitFileType = wrapper.cfbundle; includeInIndex = 0; path = PrebidMobileTests.xctest; sourceTree = BUILT_PRODUCTS_DIR; };
		C281E1941EE5F2AD00F2F4A9 /* PBAdUnitTests.m */ = {isa = PBXFileReference; fileEncoding = 4; lastKnownFileType = sourcecode.c.objc; path = PBAdUnitTests.m; sourceTree = "<group>"; };
		C281E1951EE5F2AD00F2F4A9 /* PBBidManagerTests.m */ = {isa = PBXFileReference; fileEncoding = 4; lastKnownFileType = sourcecode.c.objc; path = PBBidManagerTests.m; sourceTree = "<group>"; };
		C281E1961EE5F2AD00F2F4A9 /* PBBidResponseTests.m */ = {isa = PBXFileReference; fileEncoding = 4; lastKnownFileType = sourcecode.c.objc; path = PBBidResponseTests.m; sourceTree = "<group>"; };
		C281E1981EE5F2AD00F2F4A9 /* PBTargetingParamsTests.m */ = {isa = PBXFileReference; fileEncoding = 4; lastKnownFileType = sourcecode.c.objc; path = PBTargetingParamsTests.m; sourceTree = "<group>"; };
		C281E19F1EE5F2DA00F2F4A9 /* pbs_request.json */ = {isa = PBXFileReference; fileEncoding = 4; lastKnownFileType = text.json; path = pbs_request.json; sourceTree = "<group>"; };
		C281E1A01EE5F2DA00F2F4A9 /* pbs_response.json */ = {isa = PBXFileReference; fileEncoding = 4; lastKnownFileType = text.json; path = pbs_response.json; sourceTree = "<group>"; };
		C281E1A11EE5F2DA00F2F4A9 /* PCKeywordsManagerPriceIntervals.txt */ = {isa = PBXFileReference; fileEncoding = 4; lastKnownFileType = text; path = PCKeywordsManagerPriceIntervals.txt; sourceTree = "<group>"; };
		C281E1A31EE5F2DA00F2F4A9 /* ANHTTPStubbingManager.h */ = {isa = PBXFileReference; fileEncoding = 4; lastKnownFileType = sourcecode.c.h; path = ANHTTPStubbingManager.h; sourceTree = "<group>"; };
		C281E1A41EE5F2DA00F2F4A9 /* ANHTTPStubbingManager.m */ = {isa = PBXFileReference; fileEncoding = 4; lastKnownFileType = sourcecode.c.objc; path = ANHTTPStubbingManager.m; sourceTree = "<group>"; };
		C281E1A51EE5F2DA00F2F4A9 /* ANHTTPStubURLProtocol.h */ = {isa = PBXFileReference; fileEncoding = 4; lastKnownFileType = sourcecode.c.h; path = ANHTTPStubURLProtocol.h; sourceTree = "<group>"; };
		C281E1A61EE5F2DA00F2F4A9 /* ANHTTPStubURLProtocol.m */ = {isa = PBXFileReference; fileEncoding = 4; lastKnownFileType = sourcecode.c.objc; path = ANHTTPStubURLProtocol.m; sourceTree = "<group>"; };
		C281E1A71EE5F2DA00F2F4A9 /* ANURLConnectionStub.h */ = {isa = PBXFileReference; fileEncoding = 4; lastKnownFileType = sourcecode.c.h; path = ANURLConnectionStub.h; sourceTree = "<group>"; };
		C281E1A81EE5F2DA00F2F4A9 /* ANURLConnectionStub.m */ = {isa = PBXFileReference; fileEncoding = 4; lastKnownFileType = sourcecode.c.objc; path = ANURLConnectionStub.m; sourceTree = "<group>"; };
		C281E1B01EE5F2E500F2F4A9 /* PBMockServerAdapter.h */ = {isa = PBXFileReference; fileEncoding = 4; lastKnownFileType = sourcecode.c.h; path = PBMockServerAdapter.h; sourceTree = "<group>"; };
		C281E1B11EE5F2E500F2F4A9 /* PBMockServerAdapter.m */ = {isa = PBXFileReference; fileEncoding = 4; lastKnownFileType = sourcecode.c.objc; path = PBMockServerAdapter.m; sourceTree = "<group>"; };
		C29238D81F3E38D100217075 /* PBServerAdapterTests.m */ = {isa = PBXFileReference; fileEncoding = 4; lastKnownFileType = sourcecode.c.objc; path = PBServerAdapterTests.m; sourceTree = "<group>"; };
		C2B16E1B1EE1BE69006304C0 /* PrebidMobile.framework */ = {isa = PBXFileReference; explicitFileType = wrapper.framework; includeInIndex = 0; path = PrebidMobile.framework; sourceTree = BUILT_PRODUCTS_DIR; };
		C2B16E1F1EE1BE69006304C0 /* Info.plist */ = {isa = PBXFileReference; lastKnownFileType = text.plist.xml; path = Info.plist; sourceTree = "<group>"; };
		C2B16E261EE1BEA6006304C0 /* PBBannerAdUnit.h */ = {isa = PBXFileReference; fileEncoding = 4; lastKnownFileType = sourcecode.c.h; path = PBBannerAdUnit.h; sourceTree = "<group>"; };
		C2B16E271EE1BEA6006304C0 /* PBBannerAdUnit.m */ = {isa = PBXFileReference; fileEncoding = 4; lastKnownFileType = sourcecode.c.objc; path = PBBannerAdUnit.m; sourceTree = "<group>"; };
		C2B16E281EE1BEA6006304C0 /* PBBidManager.h */ = {isa = PBXFileReference; fileEncoding = 4; lastKnownFileType = sourcecode.c.h; path = PBBidManager.h; sourceTree = "<group>"; };
		C2B16E291EE1BEA6006304C0 /* PBBidManager.m */ = {isa = PBXFileReference; fileEncoding = 4; lastKnownFileType = sourcecode.c.objc; path = PBBidManager.m; sourceTree = "<group>"; };
		C2B16E2A1EE1BEA6006304C0 /* PBBidResponseDelegate.h */ = {isa = PBXFileReference; fileEncoding = 4; lastKnownFileType = sourcecode.c.h; path = PBBidResponseDelegate.h; sourceTree = "<group>"; };
		C2B16E2B1EE1BEA6006304C0 /* PBException.h */ = {isa = PBXFileReference; fileEncoding = 4; lastKnownFileType = sourcecode.c.h; path = PBException.h; sourceTree = "<group>"; };
		C2B16E2C1EE1BEA6006304C0 /* PBException.m */ = {isa = PBXFileReference; fileEncoding = 4; lastKnownFileType = sourcecode.c.objc; path = PBException.m; sourceTree = "<group>"; };
		C2B16E2D1EE1BEA6006304C0 /* PBInterstitialAdUnit.h */ = {isa = PBXFileReference; fileEncoding = 4; lastKnownFileType = sourcecode.c.h; path = PBInterstitialAdUnit.h; sourceTree = "<group>"; };
		C2B16E2E1EE1BEA6006304C0 /* PBInterstitialAdUnit.m */ = {isa = PBXFileReference; fileEncoding = 4; lastKnownFileType = sourcecode.c.objc; path = PBInterstitialAdUnit.m; sourceTree = "<group>"; };
		C2B16E2F1EE1BEA6006304C0 /* PBKeywordsManager.h */ = {isa = PBXFileReference; fileEncoding = 4; lastKnownFileType = sourcecode.c.h; path = PBKeywordsManager.h; sourceTree = "<group>"; };
		C2B16E301EE1BEA6006304C0 /* PBKeywordsManager.m */ = {isa = PBXFileReference; fileEncoding = 4; lastKnownFileType = sourcecode.c.objc; path = PBKeywordsManager.m; sourceTree = "<group>"; };
		C2B16E311EE1BEA6006304C0 /* PBTargetingParams.h */ = {isa = PBXFileReference; fileEncoding = 4; lastKnownFileType = sourcecode.c.h; path = PBTargetingParams.h; sourceTree = "<group>"; };
		C2B16E321EE1BEA6006304C0 /* PBTargetingParams.m */ = {isa = PBXFileReference; fileEncoding = 4; lastKnownFileType = sourcecode.c.objc; path = PBTargetingParams.m; sourceTree = "<group>"; };
		C2B16E441EE1BEB6006304C0 /* PBBidResponse.h */ = {isa = PBXFileReference; fileEncoding = 4; lastKnownFileType = sourcecode.c.h; path = PBBidResponse.h; sourceTree = "<group>"; };
		C2B16E451EE1BEB6006304C0 /* PBBidResponse.m */ = {isa = PBXFileReference; fileEncoding = 4; lastKnownFileType = sourcecode.c.objc; path = PBBidResponse.m; sourceTree = "<group>"; };
		C2B16E4B1EE1BEC4006304C0 /* NSDictionary+Extension.h */ = {isa = PBXFileReference; fileEncoding = 4; lastKnownFileType = sourcecode.c.h; path = "NSDictionary+Extension.h"; sourceTree = "<group>"; };
		C2B16E4C1EE1BEC4006304C0 /* NSDictionary+Extension.m */ = {isa = PBXFileReference; fileEncoding = 4; lastKnownFileType = sourcecode.c.objc; path = "NSDictionary+Extension.m"; sourceTree = "<group>"; };
		C2B16E4D1EE1BEC4006304C0 /* NSString+Extension.h */ = {isa = PBXFileReference; fileEncoding = 4; lastKnownFileType = sourcecode.c.h; path = "NSString+Extension.h"; sourceTree = "<group>"; };
		C2B16E4E1EE1BEC4006304C0 /* NSString+Extension.m */ = {isa = PBXFileReference; fileEncoding = 4; lastKnownFileType = sourcecode.c.objc; path = "NSString+Extension.m"; sourceTree = "<group>"; };
		C2B16E4F1EE1BEC4006304C0 /* NSTimer+Extension.h */ = {isa = PBXFileReference; fileEncoding = 4; lastKnownFileType = sourcecode.c.h; path = "NSTimer+Extension.h"; sourceTree = "<group>"; };
		C2B16E501EE1BEC4006304C0 /* NSTimer+Extension.m */ = {isa = PBXFileReference; fileEncoding = 4; lastKnownFileType = sourcecode.c.objc; path = "NSTimer+Extension.m"; sourceTree = "<group>"; };
		C2B16E8C1EE1BF1A006304C0 /* PBServerFetcher.h */ = {isa = PBXFileReference; fileEncoding = 4; lastKnownFileType = sourcecode.c.h; path = PBServerFetcher.h; sourceTree = "<group>"; };
		C2B16E8D1EE1BF1A006304C0 /* PBServerFetcher.m */ = {isa = PBXFileReference; fileEncoding = 4; lastKnownFileType = sourcecode.c.objc; path = PBServerFetcher.m; sourceTree = "<group>"; };
		C2B16E8F1EE1BF1A006304C0 /* PBServerGlobal.h */ = {isa = PBXFileReference; fileEncoding = 4; lastKnownFileType = sourcecode.c.h; path = PBServerGlobal.h; sourceTree = "<group>"; };
		C2B16E901EE1BF1A006304C0 /* PBServerGlobal.m */ = {isa = PBXFileReference; fileEncoding = 4; lastKnownFileType = sourcecode.c.objc; path = PBServerGlobal.m; sourceTree = "<group>"; };
		C2B16E911EE1BF1A006304C0 /* PBServerLocation.h */ = {isa = PBXFileReference; fileEncoding = 4; lastKnownFileType = sourcecode.c.h; path = PBServerLocation.h; sourceTree = "<group>"; };
		C2B16E921EE1BF1A006304C0 /* PBServerLocation.m */ = {isa = PBXFileReference; fileEncoding = 4; lastKnownFileType = sourcecode.c.objc; path = PBServerLocation.m; sourceTree = "<group>"; };
		C2B16E931EE1BF1A006304C0 /* PBServerReachability.h */ = {isa = PBXFileReference; fileEncoding = 4; lastKnownFileType = sourcecode.c.h; path = PBServerReachability.h; sourceTree = "<group>"; };
		C2B16E941EE1BF1A006304C0 /* PBServerReachability.m */ = {isa = PBXFileReference; fileEncoding = 4; lastKnownFileType = sourcecode.c.objc; path = PBServerReachability.m; sourceTree = "<group>"; };
		C2B1746D1EE1E3AC006304C0 /* CoreGraphics.framework */ = {isa = PBXFileReference; lastKnownFileType = wrapper.framework; name = CoreGraphics.framework; path = System/Library/Frameworks/CoreGraphics.framework; sourceTree = SDKROOT; };
		C2B1746E1EE1E3AC006304C0 /* CoreLocation.framework */ = {isa = PBXFileReference; lastKnownFileType = wrapper.framework; name = CoreLocation.framework; path = System/Library/Frameworks/CoreLocation.framework; sourceTree = SDKROOT; };
		C2B1746F1EE1E3AC006304C0 /* CoreMedia.framework */ = {isa = PBXFileReference; lastKnownFileType = wrapper.framework; name = CoreMedia.framework; path = System/Library/Frameworks/CoreMedia.framework; sourceTree = SDKROOT; };
		C2B174701EE1E3AC006304C0 /* CoreTelephony.framework */ = {isa = PBXFileReference; lastKnownFileType = wrapper.framework; name = CoreTelephony.framework; path = System/Library/Frameworks/CoreTelephony.framework; sourceTree = SDKROOT; };
		C2B174751EE1E3B6006304C0 /* Foundation.framework */ = {isa = PBXFileReference; lastKnownFileType = wrapper.framework; name = Foundation.framework; path = System/Library/Frameworks/Foundation.framework; sourceTree = SDKROOT; };
		C2B174771EE1E3BC006304C0 /* MediaPlayer.framework */ = {isa = PBXFileReference; lastKnownFileType = wrapper.framework; name = MediaPlayer.framework; path = System/Library/Frameworks/MediaPlayer.framework; sourceTree = SDKROOT; };
		C2B174791EE1E3C3006304C0 /* UIKit.framework */ = {isa = PBXFileReference; lastKnownFileType = wrapper.framework; name = UIKit.framework; path = System/Library/Frameworks/UIKit.framework; sourceTree = SDKROOT; };
		C2B1747B1EE1E3C9006304C0 /* SystemConfiguration.framework */ = {isa = PBXFileReference; lastKnownFileType = wrapper.framework; name = SystemConfiguration.framework; path = System/Library/Frameworks/SystemConfiguration.framework; sourceTree = SDKROOT; };
		C2B1747D1EE1E3CE006304C0 /* QuartzCore.framework */ = {isa = PBXFileReference; lastKnownFileType = wrapper.framework; name = QuartzCore.framework; path = System/Library/Frameworks/QuartzCore.framework; sourceTree = SDKROOT; };
		EFD3C940519B957467FE94E6 /* libPods-PrebidMobile.a */ = {isa = PBXFileReference; explicitFileType = archive.ar; includeInIndex = 0; path = "libPods-PrebidMobile.a"; sourceTree = BUILT_PRODUCTS_DIR; };
/* End PBXFileReference section */

/* Begin PBXFrameworksBuildPhase section */
		C281E1791EE5EAF700F2F4A9 /* Frameworks */ = {
			isa = PBXFrameworksBuildPhase;
			buildActionMask = 2147483647;
			files = (
				C281E1811EE5EAF700F2F4A9 /* PrebidMobile.framework in Frameworks */,
			);
			runOnlyForDeploymentPostprocessing = 0;
		};
		C2B16E171EE1BE69006304C0 /* Frameworks */ = {
			isa = PBXFrameworksBuildPhase;
			buildActionMask = 2147483647;
			files = (
				C2B1747E1EE1E3CE006304C0 /* QuartzCore.framework in Frameworks */,
				C2B1747C1EE1E3C9006304C0 /* SystemConfiguration.framework in Frameworks */,
				C2B1747A1EE1E3C3006304C0 /* UIKit.framework in Frameworks */,
				C2B174781EE1E3BC006304C0 /* MediaPlayer.framework in Frameworks */,
				C2B174761EE1E3B6006304C0 /* Foundation.framework in Frameworks */,
				C2B174711EE1E3AC006304C0 /* CoreGraphics.framework in Frameworks */,
				C2B174721EE1E3AC006304C0 /* CoreLocation.framework in Frameworks */,
				C2B174731EE1E3AC006304C0 /* CoreMedia.framework in Frameworks */,
				C2B174741EE1E3AC006304C0 /* CoreTelephony.framework in Frameworks */,
			);
			runOnlyForDeploymentPostprocessing = 0;
		};
/* End PBXFrameworksBuildPhase section */

/* Begin PBXGroup section */
		C281E17D1EE5EAF700F2F4A9 /* PrebidMobileTests */ = {
			isa = PBXGroup;
			children = (
				C281E1931EE5F2AD00F2F4A9 /* PrebidMobileCoreTests */,
				C281E1AF1EE5F2E500F2F4A9 /* MockObjects */,
				C281E19E1EE5F2DA00F2F4A9 /* Resources */,
				C281E1A21EE5F2DA00F2F4A9 /* Stubbing */,
			);
			path = PrebidMobileTests;
			sourceTree = "<group>";
		};
		C281E1931EE5F2AD00F2F4A9 /* PrebidMobileCoreTests */ = {
			isa = PBXGroup;
			children = (
				C281E1941EE5F2AD00F2F4A9 /* PBAdUnitTests.m */,
				C281E1951EE5F2AD00F2F4A9 /* PBBidManagerTests.m */,
				C281E1961EE5F2AD00F2F4A9 /* PBBidResponseTests.m */,
				C281E1981EE5F2AD00F2F4A9 /* PBTargetingParamsTests.m */,
				C29238D81F3E38D100217075 /* PBServerAdapterTests.m */,
			);
			path = PrebidMobileCoreTests;
			sourceTree = "<group>";
		};
		C281E19E1EE5F2DA00F2F4A9 /* Resources */ = {
			isa = PBXGroup;
			children = (
				C281E19F1EE5F2DA00F2F4A9 /* pbs_request.json */,
				C281E1A01EE5F2DA00F2F4A9 /* pbs_response.json */,
				C281E1A11EE5F2DA00F2F4A9 /* PCKeywordsManagerPriceIntervals.txt */,
			);
			path = Resources;
			sourceTree = "<group>";
		};
		C281E1A21EE5F2DA00F2F4A9 /* Stubbing */ = {
			isa = PBXGroup;
			children = (
				C281E1A31EE5F2DA00F2F4A9 /* ANHTTPStubbingManager.h */,
				C281E1A41EE5F2DA00F2F4A9 /* ANHTTPStubbingManager.m */,
				C281E1A51EE5F2DA00F2F4A9 /* ANHTTPStubURLProtocol.h */,
				C281E1A61EE5F2DA00F2F4A9 /* ANHTTPStubURLProtocol.m */,
				C281E1A71EE5F2DA00F2F4A9 /* ANURLConnectionStub.h */,
				C281E1A81EE5F2DA00F2F4A9 /* ANURLConnectionStub.m */,
			);
			path = Stubbing;
			sourceTree = "<group>";
		};
		C281E1AF1EE5F2E500F2F4A9 /* MockObjects */ = {
			isa = PBXGroup;
			children = (
				C281E1B01EE5F2E500F2F4A9 /* PBMockServerAdapter.h */,
				C281E1B11EE5F2E500F2F4A9 /* PBMockServerAdapter.m */,
			);
			path = MockObjects;
			sourceTree = "<group>";
		};
		C2B16E111EE1BE69006304C0 = {
			isa = PBXGroup;
			children = (
				C2B16E1D1EE1BE69006304C0 /* PrebidMobile */,
				C2B16E881EE1BF1A006304C0 /* PrebidServerAdapter */,
				C281E17D1EE5EAF700F2F4A9 /* PrebidMobileTests */,
				C2B16EA21EE1BF8A006304C0 /* Frameworks */,
				C2B16E1C1EE1BE69006304C0 /* Products */,
			);
			sourceTree = "<group>";
		};
		C2B16E1C1EE1BE69006304C0 /* Products */ = {
			isa = PBXGroup;
			children = (
				C2B16E1B1EE1BE69006304C0 /* PrebidMobile.framework */,
				C281E17C1EE5EAF700F2F4A9 /* PrebidMobileTests.xctest */,
			);
			name = Products;
			sourceTree = "<group>";
		};
		C2B16E1D1EE1BE69006304C0 /* PrebidMobile */ = {
			isa = PBXGroup;
			children = (
				C2B16E4A1EE1BEC4006304C0 /* Categories */,
				C2B16E5F1EE1BECA006304C0 /* Logging */,
				C2B16E1F1EE1BE69006304C0 /* Info.plist */,
				C23386D41EE5DC95002FD404 /* PBAdUnit.h */,
				C23386D51EE5DC95002FD404 /* PBAdUnit.m */,
				C2B16E261EE1BEA6006304C0 /* PBBannerAdUnit.h */,
				C2B16E271EE1BEA6006304C0 /* PBBannerAdUnit.m */,
				C2B16E281EE1BEA6006304C0 /* PBBidManager.h */,
				C2B16E291EE1BEA6006304C0 /* PBBidManager.m */,
				C2B16E441EE1BEB6006304C0 /* PBBidResponse.h */,
				C2B16E451EE1BEB6006304C0 /* PBBidResponse.m */,
				C2B16E2A1EE1BEA6006304C0 /* PBBidResponseDelegate.h */,
				C2B16E2B1EE1BEA6006304C0 /* PBException.h */,
				C2B16E2C1EE1BEA6006304C0 /* PBException.m */,
				C2B16E2D1EE1BEA6006304C0 /* PBInterstitialAdUnit.h */,
				C2B16E2E1EE1BEA6006304C0 /* PBInterstitialAdUnit.m */,
				C2B16E2F1EE1BEA6006304C0 /* PBKeywordsManager.h */,
				C2B16E301EE1BEA6006304C0 /* PBKeywordsManager.m */,
				C2B16E311EE1BEA6006304C0 /* PBTargetingParams.h */,
				C2B16E321EE1BEA6006304C0 /* PBTargetingParams.m */,
				B40B92AD1FCCC5E300A676A8 /* PBHost.h */,
				C210FE301FBDF0440010B588 /* PrebidURLProtocol.h */,
				C210FE311FBDF0440010B588 /* PrebidURLProtocol.m */,
				C23386D01EE5DBFB002FD404 /* PrebidMobile.h */,
				C23386D11EE5DBFB002FD404 /* PrebidMobile.m */,
				C210FE361FC3375D0010B588 /* PrebidCache.h */,
				C210FE371FC3375D0010B588 /* PrebidCache.m */,
			);
			path = PrebidMobile;
			sourceTree = "<group>";
		};
		C2B16E4A1EE1BEC4006304C0 /* Categories */ = {
			isa = PBXGroup;
			children = (
				C2B16E4B1EE1BEC4006304C0 /* NSDictionary+Extension.h */,
				C2B16E4C1EE1BEC4006304C0 /* NSDictionary+Extension.m */,
				C2B16E4D1EE1BEC4006304C0 /* NSString+Extension.h */,
				C2B16E4E1EE1BEC4006304C0 /* NSString+Extension.m */,
				C2B16E4F1EE1BEC4006304C0 /* NSTimer+Extension.h */,
				C2B16E501EE1BEC4006304C0 /* NSTimer+Extension.m */,
				C24B78C21EE7467E0045B454 /* NSObject+Prebid.h */,
				C24B78C31EE7467E0045B454 /* NSObject+Prebid.m */,
			);
			path = Categories;
			sourceTree = "<group>";
		};
		C2B16E5F1EE1BECA006304C0 /* Logging */ = {
			isa = PBXGroup;
			children = (
				C23FCCEC1EE5E41E00CFFEF0 /* PBLogManager.h */,
				C23FCCED1EE5E41E00CFFEF0 /* PBLogManager.m */,
				C23FCCE81EE5E3F500CFFEF0 /* PBLogging.h */,
				C23FCCE91EE5E3F500CFFEF0 /* PBLogging.m */,
			);
			path = Logging;
			sourceTree = "<group>";
		};
		C2B16E881EE1BF1A006304C0 /* PrebidServerAdapter */ = {
			isa = PBXGroup;
			children = (
				C2B16EA11EE1BF4A006304C0 /* PrebidServerModule */,
				C23386D81EE5DCDB002FD404 /* PBServerAdapter.h */,
				C23386D91EE5DCDB002FD404 /* PBServerAdapter.m */,
				606A4298202005C400492433 /* ReadMe.md */,
			);
			path = PrebidServerAdapter;
			sourceTree = "<group>";
		};
		C2B16EA11EE1BF4A006304C0 /* PrebidServerModule */ = {
			isa = PBXGroup;
			children = (
				C2B16E8C1EE1BF1A006304C0 /* PBServerFetcher.h */,
				C2B16E8D1EE1BF1A006304C0 /* PBServerFetcher.m */,
				C2B16E8F1EE1BF1A006304C0 /* PBServerGlobal.h */,
				C2B16E901EE1BF1A006304C0 /* PBServerGlobal.m */,
				C2B16E911EE1BF1A006304C0 /* PBServerLocation.h */,
				C2B16E921EE1BF1A006304C0 /* PBServerLocation.m */,
				C2B16E931EE1BF1A006304C0 /* PBServerReachability.h */,
				C2B16E941EE1BF1A006304C0 /* PBServerReachability.m */,
				606A42A22020FD4600492433 /* PBServerRequestBuilder.h */,
				606A42A32020FD4600492433 /* PBServerRequestBuilder.m */,
			);
			path = PrebidServerModule;
			sourceTree = "<group>";
		};
		C2B16EA21EE1BF8A006304C0 /* Frameworks */ = {
			isa = PBXGroup;
			children = (
				C23FCD501EE5EA6D00CFFEF0 /* XCTest.framework */,
				C2B1747D1EE1E3CE006304C0 /* QuartzCore.framework */,
				C2B1747B1EE1E3C9006304C0 /* SystemConfiguration.framework */,
				C2B174791EE1E3C3006304C0 /* UIKit.framework */,
				C2B174771EE1E3BC006304C0 /* MediaPlayer.framework */,
				C2B174751EE1E3B6006304C0 /* Foundation.framework */,
				C2B1746D1EE1E3AC006304C0 /* CoreGraphics.framework */,
				C2B1746E1EE1E3AC006304C0 /* CoreLocation.framework */,
				C2B1746F1EE1E3AC006304C0 /* CoreMedia.framework */,
				C2B174701EE1E3AC006304C0 /* CoreTelephony.framework */,
				EFD3C940519B957467FE94E6 /* libPods-PrebidMobile.a */,
			);
			name = Frameworks;
			sourceTree = "<group>";
		};
/* End PBXGroup section */

/* Begin PBXHeadersBuildPhase section */
		C2B16E181EE1BE69006304C0 /* Headers */ = {
			isa = PBXHeadersBuildPhase;
			buildActionMask = 2147483647;
			files = (
				B455F9011FE460E3005D6261 /* PBBidManager.h in Headers */,
				B40B92AF1FCCC5E300A676A8 /* PBHost.h in Headers */,
				C2B16E391EE1BEA6006304C0 /* PBException.h in Headers */,
				C2B16E341EE1BEA6006304C0 /* PBBannerAdUnit.h in Headers */,
				C2B16E481EE1BEB6006304C0 /* PBBidResponse.h in Headers */,
				C2B16E381EE1BEA6006304C0 /* PBBidResponseDelegate.h in Headers */,
				C2B16E3F1EE1BEA6006304C0 /* PBTargetingParams.h in Headers */,
				C23FCCEA1EE5E3F500CFFEF0 /* PBLogging.h in Headers */,
				C2B16E3D1EE1BEA6006304C0 /* PBKeywordsManager.h in Headers */,
				C23FCCEE1EE5E41E00CFFEF0 /* PBLogManager.h in Headers */,
				606A42A42020FD4600492433 /* PBServerRequestBuilder.h in Headers */,
				C23386DA1EE5DCDB002FD404 /* PBServerAdapter.h in Headers */,
				C23386D61EE5DC95002FD404 /* PBAdUnit.h in Headers */,
				C23386D21EE5DBFB002FD404 /* PrebidMobile.h in Headers */,
				C24B78C41EE7467E0045B454 /* NSObject+Prebid.h in Headers */,
				C2B16E3B1EE1BEA6006304C0 /* PBInterstitialAdUnit.h in Headers */,
				C2B16E9B1EE1BF1A006304C0 /* PBServerGlobal.h in Headers */,
				C2B16E9F1EE1BF1A006304C0 /* PBServerReachability.h in Headers */,
				C2B16E9D1EE1BF1A006304C0 /* PBServerLocation.h in Headers */,
				C210FE321FBDF0440010B588 /* PrebidURLProtocol.h in Headers */,
				C2B16E981EE1BF1A006304C0 /* PBServerFetcher.h in Headers */,
				C210FE381FC3375D0010B588 /* PrebidCache.h in Headers */,
			);
			runOnlyForDeploymentPostprocessing = 0;
		};
/* End PBXHeadersBuildPhase section */

/* Begin PBXNativeTarget section */
		C281E17B1EE5EAF700F2F4A9 /* PrebidMobileTests */ = {
			isa = PBXNativeTarget;
			buildConfigurationList = C281E1861EE5EAF700F2F4A9 /* Build configuration list for PBXNativeTarget "PrebidMobileTests" */;
			buildPhases = (
				C281E1781EE5EAF700F2F4A9 /* Sources */,
				C281E1791EE5EAF700F2F4A9 /* Frameworks */,
				C281E17A1EE5EAF700F2F4A9 /* Resources */,
			);
			buildRules = (
			);
			dependencies = (
				C281E1831EE5EAF700F2F4A9 /* PBXTargetDependency */,
			);
			name = PrebidMobileTests;
			productName = PrebidMobileTests;
			productReference = C281E17C1EE5EAF700F2F4A9 /* PrebidMobileTests.xctest */;
			productType = "com.apple.product-type.bundle.unit-test";
		};
		C2B16E1A1EE1BE69006304C0 /* PrebidMobile */ = {
			isa = PBXNativeTarget;
			buildConfigurationList = C2B16E231EE1BE69006304C0 /* Build configuration list for PBXNativeTarget "PrebidMobile" */;
			buildPhases = (
				C2B16E161EE1BE69006304C0 /* Sources */,
				C2B16E171EE1BE69006304C0 /* Frameworks */,
				C2B16E181EE1BE69006304C0 /* Headers */,
				C2B16E191EE1BE69006304C0 /* Resources */,
			);
			buildRules = (
			);
			dependencies = (
			);
			name = PrebidMobile;
			productName = PrebidMobile;
			productReference = C2B16E1B1EE1BE69006304C0 /* PrebidMobile.framework */;
			productType = "com.apple.product-type.framework";
		};
/* End PBXNativeTarget section */

/* Begin PBXProject section */
		C2B16E121EE1BE69006304C0 /* Project object */ = {
			isa = PBXProject;
			attributes = {
				LastUpgradeCheck = 0920;
				ORGANIZATIONNAME = "Nicole Hedley";
				TargetAttributes = {
					C281E17B1EE5EAF700F2F4A9 = {
						CreatedOnToolsVersion = 8.3.2;
						DevelopmentTeam = HR94J6TSB3;
						ProvisioningStyle = Automatic;
					};
					C2B16E1A1EE1BE69006304C0 = {
						CreatedOnToolsVersion = 8.3.2;
						DevelopmentTeam = HR94J6TSB3;
						ProvisioningStyle = Automatic;
					};
				};
			};
			buildConfigurationList = C2B16E151EE1BE69006304C0 /* Build configuration list for PBXProject "PrebidMobile" */;
			compatibilityVersion = "Xcode 3.2";
			developmentRegion = English;
			hasScannedForEncodings = 0;
			knownRegions = (
				en,
			);
			mainGroup = C2B16E111EE1BE69006304C0;
			productRefGroup = C2B16E1C1EE1BE69006304C0 /* Products */;
			projectDirPath = "";
			projectRoot = "";
			targets = (
				C2B16E1A1EE1BE69006304C0 /* PrebidMobile */,
				C281E17B1EE5EAF700F2F4A9 /* PrebidMobileTests */,
			);
		};
/* End PBXProject section */

/* Begin PBXResourcesBuildPhase section */
		C281E17A1EE5EAF700F2F4A9 /* Resources */ = {
			isa = PBXResourcesBuildPhase;
			buildActionMask = 2147483647;
			files = (
				C281E1AB1EE5F2DA00F2F4A9 /* PCKeywordsManagerPriceIntervals.txt in Resources */,
				C281E1AA1EE5F2DA00F2F4A9 /* pbs_response.json in Resources */,
				C281E1A91EE5F2DA00F2F4A9 /* pbs_request.json in Resources */,
			);
			runOnlyForDeploymentPostprocessing = 0;
		};
		C2B16E191EE1BE69006304C0 /* Resources */ = {
			isa = PBXResourcesBuildPhase;
			buildActionMask = 2147483647;
			files = (
				606A4299202005C400492433 /* ReadMe.md in Resources */,
			);
			runOnlyForDeploymentPostprocessing = 0;
		};
/* End PBXResourcesBuildPhase section */

/* Begin PBXSourcesBuildPhase section */
		C281E1781EE5EAF700F2F4A9 /* Sources */ = {
			isa = PBXSourcesBuildPhase;
			buildActionMask = 2147483647;
			files = (
				606A42A62020FD4600492433 /* PBServerRequestBuilder.m in Sources */,
				C281E1AE1EE5F2DA00F2F4A9 /* ANURLConnectionStub.m in Sources */,
				C281E1AD1EE5F2DA00F2F4A9 /* ANHTTPStubURLProtocol.m in Sources */,
				C281E1B21EE5F2E500F2F4A9 /* PBMockServerAdapter.m in Sources */,
				C281E19B1EE5F2AD00F2F4A9 /* PBBidResponseTests.m in Sources */,
				C29238D91F3E38D100217075 /* PBServerAdapterTests.m in Sources */,
				C281E19D1EE5F2AD00F2F4A9 /* PBTargetingParamsTests.m in Sources */,
				C281E1991EE5F2AD00F2F4A9 /* PBAdUnitTests.m in Sources */,
				C281E19A1EE5F2AD00F2F4A9 /* PBBidManagerTests.m in Sources */,
				C281E1AC1EE5F2DA00F2F4A9 /* ANHTTPStubbingManager.m in Sources */,
			);
			runOnlyForDeploymentPostprocessing = 0;
		};
		C2B16E161EE1BE69006304C0 /* Sources */ = {
			isa = PBXSourcesBuildPhase;
			buildActionMask = 2147483647;
			files = (
				C22E7CE61EE70E19007B31F4 /* NSTimer+Extension.m in Sources */,
				C23386D31EE5DBFB002FD404 /* PrebidMobile.m in Sources */,
				C2B16EA01EE1BF1A006304C0 /* PBServerReachability.m in Sources */,
				C2B16E561EE1BEC4006304C0 /* NSDictionary+Extension.m in Sources */,
				C23386DB1EE5DCDB002FD404 /* PBServerAdapter.m in Sources */,
				C2B16E9C1EE1BF1A006304C0 /* PBServerGlobal.m in Sources */,
				C2B16E3C1EE1BEA6006304C0 /* PBInterstitialAdUnit.m in Sources */,
				C23FCCEB1EE5E3F500CFFEF0 /* PBLogging.m in Sources */,
				C210FE391FC3375D0010B588 /* PrebidCache.m in Sources */,
				C2B16E401EE1BEA6006304C0 /* PBTargetingParams.m in Sources */,
				C2B16E9E1EE1BF1A006304C0 /* PBServerLocation.m in Sources */,
				C2B16E351EE1BEA6006304C0 /* PBBannerAdUnit.m in Sources */,
				C210FE331FBDF0440010B588 /* PrebidURLProtocol.m in Sources */,
				C23386D71EE5DC95002FD404 /* PBAdUnit.m in Sources */,
				606A42A52020FD4600492433 /* PBServerRequestBuilder.m in Sources */,
				C24B78C51EE7467E0045B454 /* NSObject+Prebid.m in Sources */,
				C2B16E581EE1BEC4006304C0 /* NSString+Extension.m in Sources */,
				C2B16E3A1EE1BEA6006304C0 /* PBException.m in Sources */,
				C2B16E491EE1BEB6006304C0 /* PBBidResponse.m in Sources */,
				C23FCCEF1EE5E41E00CFFEF0 /* PBLogManager.m in Sources */,
				C2B16E371EE1BEA6006304C0 /* PBBidManager.m in Sources */,
				C2B16E3E1EE1BEA6006304C0 /* PBKeywordsManager.m in Sources */,
				C2B16E991EE1BF1A006304C0 /* PBServerFetcher.m in Sources */,
			);
			runOnlyForDeploymentPostprocessing = 0;
		};
/* End PBXSourcesBuildPhase section */

/* Begin PBXTargetDependency section */
		C281E1831EE5EAF700F2F4A9 /* PBXTargetDependency */ = {
			isa = PBXTargetDependency;
			target = C2B16E1A1EE1BE69006304C0 /* PrebidMobile */;
			targetProxy = C281E1821EE5EAF700F2F4A9 /* PBXContainerItemProxy */;
		};
/* End PBXTargetDependency section */

/* Begin XCBuildConfiguration section */
		C281E1841EE5EAF700F2F4A9 /* Debug */ = {
			isa = XCBuildConfiguration;
			buildSettings = {
				DEVELOPMENT_TEAM = HR94J6TSB3;
				INFOPLIST_FILE = PrebidMobile/Info.plist;
				LD_RUNPATH_SEARCH_PATHS = "$(inherited) @executable_path/Frameworks @loader_path/Frameworks";
				PRODUCT_BUNDLE_IDENTIFIER = AppNexus.PrebidMobileTests;
				PRODUCT_NAME = "$(TARGET_NAME)";
			};
			name = Debug;
		};
		C281E1851EE5EAF700F2F4A9 /* Release */ = {
			isa = XCBuildConfiguration;
			buildSettings = {
				DEVELOPMENT_TEAM = HR94J6TSB3;
				INFOPLIST_FILE = PrebidMobile/Info.plist;
				LD_RUNPATH_SEARCH_PATHS = "$(inherited) @executable_path/Frameworks @loader_path/Frameworks";
				PRODUCT_BUNDLE_IDENTIFIER = AppNexus.PrebidMobileTests;
				PRODUCT_NAME = "$(TARGET_NAME)";
			};
			name = Release;
		};
		C2B16E211EE1BE69006304C0 /* Debug */ = {
			isa = XCBuildConfiguration;
			buildSettings = {
				ALWAYS_SEARCH_USER_PATHS = NO;
				CLANG_ANALYZER_NONNULL = YES;
				CLANG_ANALYZER_NUMBER_OBJECT_CONVERSION = YES_AGGRESSIVE;
				CLANG_CXX_LANGUAGE_STANDARD = "gnu++0x";
				CLANG_CXX_LIBRARY = "libc++";
				CLANG_ENABLE_MODULES = YES;
				CLANG_ENABLE_OBJC_ARC = YES;
				CLANG_WARN_BLOCK_CAPTURE_AUTORELEASING = YES;
				CLANG_WARN_BOOL_CONVERSION = YES;
				CLANG_WARN_COMMA = YES;
				CLANG_WARN_CONSTANT_CONVERSION = YES;
				CLANG_WARN_DIRECT_OBJC_ISA_USAGE = YES_ERROR;
				CLANG_WARN_DOCUMENTATION_COMMENTS = YES;
				CLANG_WARN_EMPTY_BODY = YES;
				CLANG_WARN_ENUM_CONVERSION = YES;
				CLANG_WARN_INFINITE_RECURSION = YES;
				CLANG_WARN_INT_CONVERSION = YES;
				CLANG_WARN_NON_LITERAL_NULL_CONVERSION = YES;
				CLANG_WARN_OBJC_LITERAL_CONVERSION = YES;
				CLANG_WARN_OBJC_ROOT_CLASS = YES_ERROR;
				CLANG_WARN_RANGE_LOOP_ANALYSIS = YES;
				CLANG_WARN_STRICT_PROTOTYPES = YES;
				CLANG_WARN_SUSPICIOUS_MOVE = YES;
				CLANG_WARN_UNREACHABLE_CODE = YES;
				CLANG_WARN__DUPLICATE_METHOD_MATCH = YES;
				"CODE_SIGN_IDENTITY[sdk=iphoneos*]" = "iPhone Developer";
				COPY_PHASE_STRIP = NO;
				CURRENT_PROJECT_VERSION = 1;
				DEBUG_INFORMATION_FORMAT = dwarf;
				ENABLE_STRICT_OBJC_MSGSEND = YES;
				ENABLE_TESTABILITY = YES;
				GCC_C_LANGUAGE_STANDARD = gnu99;
				GCC_DYNAMIC_NO_PIC = NO;
				GCC_NO_COMMON_BLOCKS = YES;
				GCC_OPTIMIZATION_LEVEL = 0;
				GCC_PREPROCESSOR_DEFINITIONS = (
					"DEBUG=1",
					"$(inherited)",
				);
				GCC_WARN_64_TO_32_BIT_CONVERSION = YES;
				GCC_WARN_ABOUT_RETURN_TYPE = YES_ERROR;
				GCC_WARN_UNDECLARED_SELECTOR = YES;
				GCC_WARN_UNINITIALIZED_AUTOS = YES_AGGRESSIVE;
				GCC_WARN_UNUSED_FUNCTION = YES;
				GCC_WARN_UNUSED_VARIABLE = YES;
				IPHONEOS_DEPLOYMENT_TARGET = 10.3;
				MTL_ENABLE_DEBUG_INFO = YES;
				ONLY_ACTIVE_ARCH = YES;
				SDKROOT = iphoneos;
				TARGETED_DEVICE_FAMILY = "1,2";
				VERSIONING_SYSTEM = "apple-generic";
				VERSION_INFO_PREFIX = "";
			};
			name = Debug;
		};
		C2B16E221EE1BE69006304C0 /* Release */ = {
			isa = XCBuildConfiguration;
			buildSettings = {
				ALWAYS_SEARCH_USER_PATHS = NO;
				CLANG_ANALYZER_NONNULL = YES;
				CLANG_ANALYZER_NUMBER_OBJECT_CONVERSION = YES_AGGRESSIVE;
				CLANG_CXX_LANGUAGE_STANDARD = "gnu++0x";
				CLANG_CXX_LIBRARY = "libc++";
				CLANG_ENABLE_MODULES = YES;
				CLANG_ENABLE_OBJC_ARC = YES;
				CLANG_WARN_BLOCK_CAPTURE_AUTORELEASING = YES;
				CLANG_WARN_BOOL_CONVERSION = YES;
				CLANG_WARN_COMMA = YES;
				CLANG_WARN_CONSTANT_CONVERSION = YES;
				CLANG_WARN_DIRECT_OBJC_ISA_USAGE = YES_ERROR;
				CLANG_WARN_DOCUMENTATION_COMMENTS = YES;
				CLANG_WARN_EMPTY_BODY = YES;
				CLANG_WARN_ENUM_CONVERSION = YES;
				CLANG_WARN_INFINITE_RECURSION = YES;
				CLANG_WARN_INT_CONVERSION = YES;
				CLANG_WARN_NON_LITERAL_NULL_CONVERSION = YES;
				CLANG_WARN_OBJC_LITERAL_CONVERSION = YES;
				CLANG_WARN_OBJC_ROOT_CLASS = YES_ERROR;
				CLANG_WARN_RANGE_LOOP_ANALYSIS = YES;
				CLANG_WARN_STRICT_PROTOTYPES = YES;
				CLANG_WARN_SUSPICIOUS_MOVE = YES;
				CLANG_WARN_UNREACHABLE_CODE = YES;
				CLANG_WARN__DUPLICATE_METHOD_MATCH = YES;
				"CODE_SIGN_IDENTITY[sdk=iphoneos*]" = "iPhone Developer";
				COPY_PHASE_STRIP = NO;
				CURRENT_PROJECT_VERSION = 1;
				DEBUG_INFORMATION_FORMAT = "dwarf-with-dsym";
				ENABLE_NS_ASSERTIONS = NO;
				ENABLE_STRICT_OBJC_MSGSEND = YES;
				GCC_C_LANGUAGE_STANDARD = gnu99;
				GCC_NO_COMMON_BLOCKS = YES;
				GCC_WARN_64_TO_32_BIT_CONVERSION = YES;
				GCC_WARN_ABOUT_RETURN_TYPE = YES_ERROR;
				GCC_WARN_UNDECLARED_SELECTOR = YES;
				GCC_WARN_UNINITIALIZED_AUTOS = YES_AGGRESSIVE;
				GCC_WARN_UNUSED_FUNCTION = YES;
				GCC_WARN_UNUSED_VARIABLE = YES;
				IPHONEOS_DEPLOYMENT_TARGET = 10.3;
				MTL_ENABLE_DEBUG_INFO = NO;
				SDKROOT = iphoneos;
				TARGETED_DEVICE_FAMILY = "1,2";
				VALIDATE_PRODUCT = YES;
				VERSIONING_SYSTEM = "apple-generic";
				VERSION_INFO_PREFIX = "";
			};
			name = Release;
		};
		C2B16E241EE1BE69006304C0 /* Debug */ = {
			isa = XCBuildConfiguration;
			buildSettings = {
				ALWAYS_SEARCH_USER_PATHS = NO;
				CODE_SIGN_IDENTITY = "iPhone Developer";
				"CODE_SIGN_IDENTITY[sdk=iphoneos*]" = "";
				DEFINES_MODULE = YES;
				DEVELOPMENT_TEAM = HR94J6TSB3;
				DYLIB_COMPATIBILITY_VERSION = 1;
				DYLIB_CURRENT_VERSION = 1;
				DYLIB_INSTALL_NAME_BASE = "@rpath";
				GCC_PREPROCESSOR_DEFINITIONS = "";
				INFOPLIST_FILE = PrebidMobile/Info.plist;
				INSTALL_PATH = "$(LOCAL_LIBRARY_DIR)/Frameworks";
				IPHONEOS_DEPLOYMENT_TARGET = 8.0;
				LD_RUNPATH_SEARCH_PATHS = "$(inherited) @executable_path/Frameworks @loader_path/Frameworks $(PROJECT_DIR)/lib/DFPSDK $(PROJECT_DIR)/lib/MoPubSDK";
				MACH_O_TYPE = staticlib;
				PRODUCT_BUNDLE_IDENTIFIER = AppNexus.PrebidMobile;
				PRODUCT_NAME = "$(TARGET_NAME)";
				SKIP_INSTALL = YES;
			};
			name = Debug;
		};
		C2B16E251EE1BE69006304C0 /* Release */ = {
			isa = XCBuildConfiguration;
			buildSettings = {
				ALWAYS_SEARCH_USER_PATHS = NO;
				CODE_SIGN_IDENTITY = "iPhone Developer";
				"CODE_SIGN_IDENTITY[sdk=iphoneos*]" = "";
				DEFINES_MODULE = YES;
				DEVELOPMENT_TEAM = HR94J6TSB3;
				DYLIB_COMPATIBILITY_VERSION = 1;
				DYLIB_CURRENT_VERSION = 1;
				DYLIB_INSTALL_NAME_BASE = "@rpath";
				GCC_PREPROCESSOR_DEFINITIONS = "";
				INFOPLIST_FILE = PrebidMobile/Info.plist;
				INSTALL_PATH = "$(LOCAL_LIBRARY_DIR)/Frameworks";
				IPHONEOS_DEPLOYMENT_TARGET = 8.0;
				LD_RUNPATH_SEARCH_PATHS = "$(inherited) @executable_path/Frameworks @loader_path/Frameworks $(PROJECT_DIR)/lib/DFPSDK $(PROJECT_DIR)/lib/MoPubSDK";
				MACH_O_TYPE = staticlib;
				PRODUCT_BUNDLE_IDENTIFIER = AppNexus.PrebidMobile;
				PRODUCT_NAME = "$(TARGET_NAME)";
				SKIP_INSTALL = YES;
			};
			name = Release;
		};
/* End XCBuildConfiguration section */

/* Begin XCConfigurationList section */
		C281E1861EE5EAF700F2F4A9 /* Build configuration list for PBXNativeTarget "PrebidMobileTests" */ = {
			isa = XCConfigurationList;
			buildConfigurations = (
				C281E1841EE5EAF700F2F4A9 /* Debug */,
				C281E1851EE5EAF700F2F4A9 /* Release */,
			);
			defaultConfigurationIsVisible = 0;
			defaultConfigurationName = Release;
		};
		C2B16E151EE1BE69006304C0 /* Build configuration list for PBXProject "PrebidMobile" */ = {
			isa = XCConfigurationList;
			buildConfigurations = (
				C2B16E211EE1BE69006304C0 /* Debug */,
				C2B16E221EE1BE69006304C0 /* Release */,
			);
			defaultConfigurationIsVisible = 0;
			defaultConfigurationName = Release;
		};
		C2B16E231EE1BE69006304C0 /* Build configuration list for PBXNativeTarget "PrebidMobile" */ = {
			isa = XCConfigurationList;
			buildConfigurations = (
				C2B16E241EE1BE69006304C0 /* Debug */,
				C2B16E251EE1BE69006304C0 /* Release */,
			);
			defaultConfigurationIsVisible = 0;
			defaultConfigurationName = Release;
		};
/* End XCConfigurationList section */
	};
	rootObject = C2B16E121EE1BE69006304C0 /* Project object */;
}<|MERGE_RESOLUTION|>--- conflicted
+++ resolved
@@ -7,15 +7,12 @@
 	objects = {
 
 /* Begin PBXBuildFile section */
-<<<<<<< HEAD
 		606A4299202005C400492433 /* ReadMe.md in Resources */ = {isa = PBXBuildFile; fileRef = 606A4298202005C400492433 /* ReadMe.md */; };
 		606A42A42020FD4600492433 /* PBServerRequestBuilder.h in Headers */ = {isa = PBXBuildFile; fileRef = 606A42A22020FD4600492433 /* PBServerRequestBuilder.h */; };
 		606A42A52020FD4600492433 /* PBServerRequestBuilder.m in Sources */ = {isa = PBXBuildFile; fileRef = 606A42A32020FD4600492433 /* PBServerRequestBuilder.m */; };
 		606A42A62020FD4600492433 /* PBServerRequestBuilder.m in Sources */ = {isa = PBXBuildFile; fileRef = 606A42A32020FD4600492433 /* PBServerRequestBuilder.m */; };
-=======
 		B40B92AF1FCCC5E300A676A8 /* PBHost.h in Headers */ = {isa = PBXBuildFile; fileRef = B40B92AD1FCCC5E300A676A8 /* PBHost.h */; settings = {ATTRIBUTES = (Public, ); }; };
 		B455F9011FE460E3005D6261 /* PBBidManager.h in Headers */ = {isa = PBXBuildFile; fileRef = C2B16E281EE1BEA6006304C0 /* PBBidManager.h */; settings = {ATTRIBUTES = (Public, ); }; };
->>>>>>> 72456237
 		C210FE321FBDF0440010B588 /* PrebidURLProtocol.h in Headers */ = {isa = PBXBuildFile; fileRef = C210FE301FBDF0440010B588 /* PrebidURLProtocol.h */; };
 		C210FE331FBDF0440010B588 /* PrebidURLProtocol.m in Sources */ = {isa = PBXBuildFile; fileRef = C210FE311FBDF0440010B588 /* PrebidURLProtocol.m */; };
 		C210FE381FC3375D0010B588 /* PrebidCache.h in Headers */ = {isa = PBXBuildFile; fileRef = C210FE361FC3375D0010B588 /* PrebidCache.h */; };
@@ -92,13 +89,10 @@
 /* End PBXContainerItemProxy section */
 
 /* Begin PBXFileReference section */
-<<<<<<< HEAD
 		606A4298202005C400492433 /* ReadMe.md */ = {isa = PBXFileReference; lastKnownFileType = net.daringfireball.markdown; path = ReadMe.md; sourceTree = "<group>"; };
 		606A42A22020FD4600492433 /* PBServerRequestBuilder.h */ = {isa = PBXFileReference; lastKnownFileType = sourcecode.c.h; path = PBServerRequestBuilder.h; sourceTree = "<group>"; };
 		606A42A32020FD4600492433 /* PBServerRequestBuilder.m */ = {isa = PBXFileReference; lastKnownFileType = sourcecode.c.objc; path = PBServerRequestBuilder.m; sourceTree = "<group>"; };
-=======
 		B40B92AD1FCCC5E300A676A8 /* PBHost.h */ = {isa = PBXFileReference; lastKnownFileType = sourcecode.c.h; path = PBHost.h; sourceTree = "<group>"; };
->>>>>>> 72456237
 		C210FE301FBDF0440010B588 /* PrebidURLProtocol.h */ = {isa = PBXFileReference; lastKnownFileType = sourcecode.c.h; path = PrebidURLProtocol.h; sourceTree = "<group>"; };
 		C210FE311FBDF0440010B588 /* PrebidURLProtocol.m */ = {isa = PBXFileReference; lastKnownFileType = sourcecode.c.objc; path = PrebidURLProtocol.m; sourceTree = "<group>"; };
 		C210FE361FC3375D0010B588 /* PrebidCache.h */ = {isa = PBXFileReference; lastKnownFileType = sourcecode.c.h; path = PrebidCache.h; sourceTree = "<group>"; };
