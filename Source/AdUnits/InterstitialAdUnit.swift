--- conflicted
+++ resolved
@@ -15,11 +15,7 @@
 
 import Foundation
 
-<<<<<<< HEAD
-@objcMembers public class InterstitialAdUnit: BannerBaseAdUnit {
-=======
-public class InterstitialAdUnit: AdUnit {
->>>>>>> 7338dd41
+public class InterstitialAdUnit: BannerBaseAdUnit {
 
     var minSizePerc: CGSize?
     
