--- conflicted
+++ resolved
@@ -15,13 +15,9 @@
 
 @objcMembers public class AdUnit: NSObject, DispatcherDelegate {
 
-<<<<<<< HEAD
     public var pbAdSlot: String? = nil
-    
-    var prebidConfigId: String! = ""
-=======
+
     var prebidConfigId: String = ""
->>>>>>> a6c4e946
 
     var adSizes = Array<CGSize> ()
 
@@ -45,7 +41,7 @@
 
     //notification flag set to determine if delegate call needs to be made after timeout delegate is sent
     var timeOutSignalSent: Bool! = false
-    
+
     init(configId: String, size: CGSize?) {
         self.closure = {_ in return}
         prebidConfigId = configId
@@ -56,7 +52,6 @@
         super.init()
     }
 
-    //TODO: remove dynamic
     dynamic public func fetchDemand(adObject: AnyObject, completion: @escaping(_ result: ResultCode) -> Void) {
         
         if !(self is NativeRequest){
